<?xml version="1.0"?>
<!--
   Licensed to the Apache Software Foundation (ASF) under one or more
   contributor license agreements.  See the NOTICE file distributed with
   this work for additional information regarding copyright ownership.
   The ASF licenses this file to You under the Apache License, Version 2.0
   (the "License"); you may not use this file except in compliance with
   the License.  You may obtain a copy of the License at

       http://www.apache.org/licenses/LICENSE-2.0

   Unless required by applicable law or agreed to in writing, software
   distributed under the License is distributed on an "AS IS" BASIS,
   WITHOUT WARRANTIES OR CONDITIONS OF ANY KIND, either express or implied.
   See the License for the specific language governing permissions and
   limitations under the License.
-->
<project xmlns="http://maven.apache.org/POM/4.0.0" xmlns:xsi="http://www.w3.org/2001/XMLSchema-instance" xsi:schemaLocation="http://maven.apache.org/POM/4.0.0 http://maven.apache.org/maven-v4_0_0.xsd">
    <modelVersion>4.0.0</modelVersion>
    <parent>
        <groupId>org.apache.commons</groupId>
        <artifactId>commons-parent</artifactId>
        <version>54</version>
    </parent>

    <artifactId>commons-jexl3</artifactId>
    <version>3.3-SNAPSHOT</version>
    <name>Apache Commons JEXL</name>
    <description>JEXL is a library intended to facilitate the implementation of scripting features in
        applications and frameworks written in Java.</description>
    <url>https://commons.apache.org/proper/commons-jexl/</url>
    <inceptionYear>2001</inceptionYear>

    <properties>
        <maven.compiler.source>1.8</maven.compiler.source>
        <maven.compiler.target>1.8</maven.compiler.target>
        <commons.componentid>jexl</commons.componentid>
        <commons.module.name>org.apache.commons.jexl3</commons.module.name>
        <commons.site.path>jexl</commons.site.path>
        <commons.scmPubUrl>https://svn.apache.org/repos/infra/websites/production/commons/content/proper/commons-jexl</commons.scmPubUrl>
        <commons.scmPubCheckoutDirectory>site-content</commons.scmPubCheckoutDirectory>
        <!-- The RC version used in the staging repository URL. -->
        <commons.rc.version>RC1</commons.rc.version>
        <commons.release.2.version>2.1.1</commons.release.2.version>
        <!-- Override the default, which is ${project.artifactId}-${commons.release.[23].version} -->
        <commons.release.name>commons-jexl-${commons.release.version}</commons.release.name>
        <commons.release.2.name>commons-jexl-${commons.release.2.version}</commons.release.2.name>
        <commons.release.3.name>commons-jexl-${commons.release.3.version}</commons.release.3.name>
        <commons.release.3.desc>Legacy</commons.release.3.desc>
        <commons.release.3.version>1.1</commons.release.3.version>
        <commons.release.3.binary.suffix />
        <commons.jira.id>JEXL</commons.jira.id>
        <commons.jira.pid>12310479</commons.jira.pid>
        <checkstyle.plugin.version>3.2.0</checkstyle.plugin.version>
        <checkstyle.version>10.3.4</checkstyle.version>
        <japicmp.skip>false</japicmp.skip>
        <commons.japicmp.version>0.16.0</commons.japicmp.version>
<<<<<<< HEAD
        <!-- spotbugs 4.7.2 issue #2174 generates lots of garbage during analysis -->
=======
        <commons.pmd.version>3.19.0</commons.pmd.version>
        <commons.pmd-impl.version>6.48.0</commons.pmd-impl.version>
>>>>>>> 79e655d9
        <commons.spotbugs.version>4.7.2.1</commons.spotbugs.version>
        <commons.junit.version>5.9.1</commons.junit.version>

        <!-- override of Jacoco properties defined in CP52 -->
        <commons.jacoco.version>0.8.8</commons.jacoco.version>
        <commons.jacoco.classRatio>0.95</commons.jacoco.classRatio>
        <commons.jacoco.instructionRatio>0.85</commons.jacoco.instructionRatio>
        <commons.jacoco.methodRatio>0.85</commons.jacoco.methodRatio>
        <commons.jacoco.branchRatio>0.75</commons.jacoco.branchRatio>
        <commons.jacoco.complexityRatio>0.70</commons.jacoco.complexityRatio>
        <commons.jacoco.lineRatio>0.85</commons.jacoco.lineRatio>
        <commons.jacoco.haltOnFailure>false</commons.jacoco.haltOnFailure>

        <!--
          Encoding of Java source files: ensures that the compiler and
          the javadoc generator use the right encoding. Subprojects may
          overwrite this, if they are using another encoding.
        -->
        <commons.encoding>iso-8859-1</commons.encoding>
        <!-- used in this pom to provide the Javadoc HTML file encoding -->
        <commons.docEncoding>${commons.encoding}</commons.docEncoding>
        <!-- Define source encoding for filtering; used by general plugins -->
        <project.build.sourceEncoding>${commons.encoding}</project.build.sourceEncoding>
        <!-- This is used by reporting plugins -->
        <project.reporting.outputEncoding>${commons.encoding}</project.reporting.outputEncoding>

        <!-- Commons release plugin -->
        <commons.bc.version>3.2.1</commons.bc.version>
        <commons.release.version>3.2.1</commons.release.version>
        <commons.release.isDistModule>true</commons.release.isDistModule>
        <commons.distSvnStagingUrl>scm:svn:https://dist.apache.org/repos/dist/dev/commons/${commons.componentid}</commons.distSvnStagingUrl>
        <commons.releaseManagerName>Henri Biestro</commons.releaseManagerName>
        <commons.releaseManagerKey>4E066E0459CD109B</commons.releaseManagerKey>
    </properties>

    <!-- Checkstyle 10 is incompatible with jdk 8, keep 9.3 -->
    <profiles>
        <profile>
            <id>jdk8-plugin-fix-version</id>
            <activation>
                <jdk>1.8</jdk>
            </activation>
            <properties>
                <checkstyle.version>9.3</checkstyle.version>
            </properties>
        </profile>
    </profiles>

    <scm>
        <connection>scm:git:https://gitbox.apache.org/repos/asf/commons-jexl.git</connection>
        <developerConnection>scm:git:https://gitbox.apache.org/repos/asf/commons-jexl.git</developerConnection>
        <url>https://gitbox.apache.org/repos/asf/commons-jexl.git</url>
      <tag>HEAD</tag>
    </scm>
    <issueManagement>
        <system>jira</system>
        <url>https://issues.apache.org/jira/browse/JEXL</url>
    </issueManagement>
    <distributionManagement>
        <site>
            <id>apache.website</id>
            <name>Apache Commons Site</name>
            <url>scm:svn:https://svn.apache.org/repos/infra/websites/production/commons/content/proper/commons-jexl/</url>
        </site>
    </distributionManagement>

    <dependencies>
        <dependency>
            <groupId>commons-logging</groupId>
            <artifactId>commons-logging</artifactId>
            <version>1.2</version>
        </dependency>
        <dependency>
            <groupId>org.junit.vintage</groupId>
            <artifactId>junit-vintage-engine</artifactId>
            <scope>test</scope>
        </dependency>
    </dependencies>

    <build>
        <defaultGoal>clean verify apache-rat:check spotbugs:check japicmp:cmp checkstyle:check javadoc:javadoc </defaultGoal>
        <plugins>
            <plugin>
                <groupId>org.apache.maven.plugins</groupId>
                <artifactId>maven-compiler-plugin</artifactId>
            </plugin>
            <plugin>
                <groupId>org.apache.maven.plugins</groupId>
                <artifactId>maven-surefire-plugin</artifactId>
                <configuration>
                    <argLine>@{argLine} -Xmx128m</argLine>
                    <includes>
                        <include>**/*Test.java</include>
                    </includes>
                </configuration>
            </plugin>

            <plugin>
                <artifactId>maven-assembly-plugin</artifactId>
                <configuration>
                    <descriptors>
                        <descriptor>src/assembly/bin.xml</descriptor>
                        <descriptor>src/assembly/src.xml</descriptor>
                    </descriptors>
                    <tarLongFileMode>gnu</tarLongFileMode>
                    <finalName>commons-jexl-${project.version}</finalName>
                </configuration>
            </plugin>

            <plugin>
                <groupId>com.helger.maven</groupId>
                <artifactId>ph-javacc-maven-plugin</artifactId>
                <version>4.1.5</version>
                <executions>
                    <execution>
                        <id>jexl-jjtree</id>
                        <configuration>
                            <sourceDirectory>${basedir}/src/main/java/org/apache/commons/jexl3/parser</sourceDirectory>
                            <outputDirectory>${project.build.directory}/generated-sources/java</outputDirectory>
                        </configuration>
                        <goals>
                            <goal>jjtree-javacc</goal>
                        </goals>
                    </execution>
                </executions>
            </plugin>

            <plugin>
                <groupId>org.apache.maven.plugins</groupId>
                <artifactId>maven-jar-plugin</artifactId>
                <executions>
                    <execution>
                        <goals>
                            <goal>test-jar</goal>
                        </goals>
                    </execution>
                </executions>
            </plugin>

            <plugin>
                <groupId>org.jacoco</groupId>
                <artifactId>jacoco-maven-plugin</artifactId>
                <version>${commons.jacoco.version}</version>
                <configuration>
                    <excludes>
                            <exclude>**/generated-sources/**/*</exclude>
                            <exclude>**/org/apache/commons/jexl3/parser/*.class</exclude>
                            <exclude>**/org/apache/commons/jexl3/**/*Test.class</exclude>
                            <exclude>**/java/**/*</exclude>
                            <exclude>**/javax/**/*</exclude>
                            <exclude>**/com/sun/**/*</exclude>
                    </excludes>
                </configuration>
            </plugin>

            <plugin>
                <groupId>org.apache.maven.plugins</groupId>
                <artifactId>maven-scm-publish-plugin</artifactId>
                <configuration>
                    <ignorePathsToDelete>
                        <ignorePathToDelete>javadocs</ignorePathToDelete>
                    </ignorePathsToDelete>
                </configuration>
            </plugin>

            <!-- Allow checkstyle to be run from command-line. Must agree with config in report section. -->
            <plugin>
                <groupId>org.apache.maven.plugins</groupId>
                <artifactId>maven-checkstyle-plugin</artifactId>
                <version>${checkstyle.plugin.version}</version>
                <configuration>
                    <configLocation>${basedir}/src/main/config/checkstyle.xml</configLocation>
                    <suppressionsLocation>${basedir}/src/main/config/checkstyle-suppressions.xml</suppressionsLocation>
                    <excludes>org/apache/commons/jexl3/parser/*.java</excludes>
                    <headerLocation>${basedir}/src/main/config/header.txt</headerLocation>
                    <enableRulesSummary>true</enableRulesSummary>
                    <!-- Needed to define config_loc for use by Eclipse -->
                    <propertyExpansion>config_loc=${basedir}/src/main/config</propertyExpansion>
                </configuration>
                <!-- Update embedded checkstyle to latest -->
                <dependencies>
                    <dependency>
                        <groupId>com.puppycrawl.tools</groupId>
                        <artifactId>checkstyle</artifactId>
                        <version>${checkstyle.version}</version>
                        <exclusions><!-- MCHECKSTYLE-156 -->
                            <exclusion>
                                <groupId>com.sun</groupId>
                                <artifactId>tools</artifactId>
                            </exclusion>
                        </exclusions>
                    </dependency>
                </dependencies>
            </plugin>

            <!-- Allow Spotbugs to be run from command-line. Must agree with config in report section. -->
            <plugin>
                <groupId>com.github.spotbugs</groupId>
                <artifactId>spotbugs-maven-plugin</artifactId>
                <version>${commons.spotbugs.version}</version>
                <configuration>
                    <effort>Max</effort>
                    <threshold>High</threshold>
                    <xmlOutput>true</xmlOutput>
                    <excludeFilterFile>${basedir}/src/main/config/findbugs-exclude-filter.xml</excludeFilterFile>
                </configuration>
                <dependencies>
                    <dependency>
                        <groupId>org.ow2.asm</groupId>
                        <artifactId>asm</artifactId>
                        <version>9.4</version>
                    </dependency>
                </dependencies>
            </plugin>

            <!-- Allow RAT to be run from command-line. Must agree with config in report section. -->
            <plugin>
                <groupId>org.apache.rat</groupId>
                <artifactId>apache-rat-plugin</artifactId>
                <configuration>
                    <excludes>
                        <exclude>.travis.yml</exclude>
                    </excludes>
                </configuration>
            </plugin>

            <plugin>
                <groupId>org.apache.maven.plugins</groupId>
                <artifactId>maven-javadoc-plugin</artifactId>
                <configuration>
                    <excludePackageNames>*.internal:*.parser</excludePackageNames>
                    <show>public</show>
                </configuration>
            </plugin>

            <plugin>
                <groupId>org.apache.maven.plugins</groupId>
                <artifactId>maven-pmd-plugin</artifactId>
                <version>${commons.pmd.version}</version>
                <configuration>
                    <rulesets>
                        <ruleset>${project.basedir}/src/main/config/pmd_jexl.xml</ruleset>
                    </rulesets>
                    <excludes>
                        <exclude>org/apache/commons/jexl3/parser/Parser.java</exclude>
                        <exclude>org/apache/commons/jexl3/parser/AST*.java</exclude>
                        <exclude>org/apache/commons/jexl3/parser/ParserTokenManager.java</exclude>
                        <exclude>org/apache/commons/jexl3/parser/*Constants.java</exclude>
                        <exclude>org/apache/commons/jexl3/parser/AbstractCharStream.java</exclude>
                        <exclude>org/apache/commons/jexl3/parser/*Provider.java</exclude>
                    </excludes>
                </configuration>
            </plugin>

            <!-- japicmp -->
            <plugin>
                <groupId>com.github.siom79.japicmp</groupId>
                <artifactId>japicmp-maven-plugin</artifactId>
                <version>${commons.japicmp.version}</version>
                <configuration>
                    <parameter>
                        <includes>
                            <include>org.apache.commons.jexl3</include>
                            <include>org.apache.commons.jexl3.introspection</include>
                            <include>org.apache.commons.jexl3.scripting</include>
                        </includes>
                        <excludes>
                            <exclude>org.apache.commons.jexl3.internal</exclude>
                            <exclude>org.apache.commons.jexl3.introspection.internal</exclude>
                            <exclude>org.apache.commons.jexl3.parser</exclude>
                        </excludes>
                        <onlyModified>true</onlyModified>
                        <accessModifier>protected</accessModifier>
                        <ignoreMissingClasses>true</ignoreMissingClasses>
                        <breakBuildOnBinaryIncompatibleModifications>false</breakBuildOnBinaryIncompatibleModifications>
                        <breakBuildIfCausedByExclusion>false</breakBuildIfCausedByExclusion>
                    </parameter>
                </configuration>
            </plugin>

            <plugin>
            <groupId>org.codehaus.mojo</groupId>
            <artifactId>animal-sniffer-maven-plugin</artifactId>
            <version>1.22</version>
                <configuration><ignores>java.lang.invoke.*</ignores></configuration>
            </plugin>

        </plugins>
    </build>

    <reporting>
        <plugins>
            <plugin>
                <groupId>org.apache.maven.plugins</groupId>
                <artifactId>maven-javadoc-plugin</artifactId>
                <configuration>
                    <excludePackageNames>*.internal:*.parser</excludePackageNames>
                    <show>public</show>
                </configuration>
            </plugin>

            <plugin>
                <groupId>org.apache.maven.plugins</groupId>
                <artifactId>maven-changes-plugin</artifactId>
                <version>2.12.1</version>
                <configuration>
                    <issueLinkTemplatePerSystem>
                        <default>%URL%/%ISSUE%</default>
                    </issueLinkTemplatePerSystem>
                </configuration>
            </plugin>

            <plugin>
                <groupId>org.apache.maven.plugins</groupId>
                <artifactId>maven-checkstyle-plugin</artifactId>
                <version>${checkstyle.plugin.version}</version>
                <configuration>
                    <configLocation>${basedir}/src/main/config/checkstyle.xml</configLocation>
                    <suppressionsLocation>${basedir}/src/main/config/checkstyle-suppressions.xml</suppressionsLocation>
                    <excludes>org/apache/commons/jexl3/parser/*.java</excludes>
                    <headerLocation>${basedir}/src/main/config/header.txt</headerLocation>
                    <enableRulesSummary>false</enableRulesSummary>
                    <!-- Needed to define config_loc for use by Eclipse -->
                    <propertyExpansion>config_loc=${basedir}/src/main/config</propertyExpansion>
                </configuration>
            </plugin>

            <plugin>
                <groupId>com.github.spotbugs</groupId>
                <artifactId>spotbugs-maven-plugin</artifactId>
                <version>${commons.spotbugs.version}</version>
                <configuration>
                    <excludeFilterFile>${basedir}/src/main/config/findbugs-exclude-filter.xml</excludeFilterFile>
                    <xmlOutputDirectory>target/site</xmlOutputDirectory>
                </configuration>
            </plugin>

            <plugin>
                <groupId>org.apache.maven.plugins</groupId>
                <artifactId>maven-pmd-plugin</artifactId>
                <version>${commons.pmd.version}</version>
                <configuration>
                    <targetJdk>${maven.compiler.target}</targetJdk>
                    <rulesets>
                        <ruleset>${project.basedir}/src/main/config/pmd.xml</ruleset>
                    </rulesets>
                    <excludes>
                        <exclude>org/apache/commons/jexl3/parser/Parser.java</exclude>
                        <exclude>org/apache/commons/jexl3/parser/AST*.java</exclude>
                        <exclude>org/apache/commons/jexl3/parser/ParserTokenManager.java</exclude>
                        <exclude>org/apache/commons/jexl3/parser/*Constants.java</exclude>
                        <exclude>org/apache/commons/jexl3/parser/AbstractCharStream.java</exclude>
                        <exclude>org/apache/commons/jexl3/parser/*Provider.java</exclude>
                    </excludes>
                </configuration>
                <reportSets>
                    <reportSet>
                        <reports>
                            <report>pmd</report>
                            <report>cpd</report>
                        </reports>
                    </reportSet>
                </reportSets>
            </plugin>

            <plugin>
                <groupId>com.github.siom79.japicmp</groupId>
                <artifactId>japicmp-maven-plugin</artifactId>
                <version>${commons.japicmp.version}</version>
                <configuration>
                    <parameter>
                        <includes>
                            <include>org.apache.commons.jexl3</include>
                            <include>org.apache.commons.jexl3.introspection</include>
                            <include>org.apache.commons.jexl3.scripting</include>
                        </includes>
                        <excludes>
                            <exclude>org.apache.commons.jexl3.internal</exclude>
                            <exclude>org.apache.commons.jexl3.introspection.internal</exclude>
                            <exclude>org.apache.commons.jexl3.parser</exclude>
                        </excludes>
                        <onlyModified>true</onlyModified>
                        <accessModifier>protected</accessModifier>
                        <ignoreMissingClasses>true</ignoreMissingClasses>
                        <breakBuildOnBinaryIncompatibleModifications>false</breakBuildOnBinaryIncompatibleModifications>
                        <breakBuildIfCausedByExclusion>false</breakBuildIfCausedByExclusion>
                    </parameter>
                </configuration>
            </plugin>

            <plugin>
                <groupId>org.apache.rat</groupId>
                <artifactId>apache-rat-plugin</artifactId>
                <configuration>
                    <excludes>
                        <exclude>.travis.yml</exclude>
                    </excludes>
                </configuration>
            </plugin>

            <plugin>
                <groupId>org.jacoco</groupId>
                <artifactId>jacoco-maven-plugin</artifactId>
                <version>${commons.jacoco.version}</version>
                <configuration>
                    <excludes>
                        <exclude>**/generated-sources/**/*</exclude>
                        <exclude>**/org/apache/commons/jexl3/parser/*.class</exclude>
                        <exclude>**/org/apache/commons/jexl3/**/*Test.class</exclude>
                    </excludes>
                </configuration>
            </plugin>

        </plugins>
    </reporting>

    <developers>
        <developer>
            <name>dIon Gillard</name>
            <id>dion</id>
            <email>dion AT apache DOT org</email>
            <organization>The Apache Software Foundation</organization>
        </developer>
        <developer>
            <name>Geir Magnusson Jr.</name>
            <id>geirm</id>
            <email>geirm AT apache DOT org</email>
            <organization>independent</organization>
        </developer>
        <developer>
            <name>Tim O'Brien</name>
            <id>tobrien</id>
            <email>tobrien AT apache DOT org</email>
            <organization>independent</organization>
        </developer>
        <developer>
            <name>Peter Royal</name>
            <id>proyal</id>
            <email>proyal AT apache DOT org</email>
            <organization>The Apache Software Foundation</organization>
        </developer>
        <developer>
            <name>James Strachan</name>
            <id>jstrachan</id>
            <email>jstrachan AT apache DOT org</email>
            <organization>SpiritSoft, Inc.</organization>
        </developer>
        <developer>
            <name>Rahul Akolkar</name>
            <id>rahul</id>
            <email>rahul AT apache DOT org</email>
            <organization>The Apache Software Foundation</organization>
        </developer>
        <developer>
            <name>Sebastian Bazley</name>
            <id>sebb</id>
            <email>sebb AT apache DOT org</email>
        </developer>
        <developer>
            <name>Henri Biestro</name>
            <id>henrib</id>
            <email>henrib AT apache DOT org</email>
        </developer>
    </developers>

    <contributors>
        <contributor>
            <name>Dmitri Blinov</name>
        </contributor>
    </contributors>
</project><|MERGE_RESOLUTION|>--- conflicted
+++ resolved
@@ -55,12 +55,10 @@
         <checkstyle.version>10.3.4</checkstyle.version>
         <japicmp.skip>false</japicmp.skip>
         <commons.japicmp.version>0.16.0</commons.japicmp.version>
-<<<<<<< HEAD
+
         <!-- spotbugs 4.7.2 issue #2174 generates lots of garbage during analysis -->
-=======
         <commons.pmd.version>3.19.0</commons.pmd.version>
         <commons.pmd-impl.version>6.48.0</commons.pmd-impl.version>
->>>>>>> 79e655d9
         <commons.spotbugs.version>4.7.2.1</commons.spotbugs.version>
         <commons.junit.version>5.9.1</commons.junit.version>
 
