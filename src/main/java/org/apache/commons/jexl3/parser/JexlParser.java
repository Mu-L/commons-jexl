--- conflicted
+++ resolved
@@ -106,7 +106,7 @@
         }
         return msg;
     }
-    
+
     /**
      * Internal, for debug purpose only.
      * @param registers whether register syntax is recognized by this parser
@@ -280,37 +280,6 @@
      * @return the next token on the stack
      */
     protected abstract Token getNextToken();
-<<<<<<< HEAD
-    
-    /**
-     * Throws Ambiguous exception.
-     * <p>It seeks a ';' (or EOF) to recover.
-     * @param begin the first token in ambiguous expression
-     */
-    protected void throwAmbiguousException(Token begin) {
-        Token pt = null, end = null;
-        while((end = getNextToken()) != null) {
-            if (end.kind == EOF || end.kind == SEMICOL) {
-                if (pt != null) {
-                    end = pt;
-                }
-                break;
-            }
-            pt = end;
-        }
-        JexlInfo infob = info.at(begin.beginLine, begin.beginColumn);
-        JexlInfo infoe = end != null? info.at(end.endLine, end.endColumn) : null;
-        String msg = readSourceLine(source, begin.beginLine);
-        throw new JexlException.Ambiguous(infob, infoe, msg);
-    }
-    
-    protected void jjtreeOpenNodeScope(JexlNode node) {
-        if (node instanceof ASTAmbiguous) {
-            throwAmbiguousException(getToken(1));
-        }
-    }
-=======
->>>>>>> 1d2be49e
 
     /**
      * The set of assignment operators as classes.
