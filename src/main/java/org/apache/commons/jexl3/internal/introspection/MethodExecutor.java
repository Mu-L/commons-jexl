--- conflicted
+++ resolved
@@ -72,16 +72,9 @@
         Class<?> vaclass = null;
         if (MethodKey.isVarArgs(method)) {
             // if the last parameter is an array, the method is considered as vararg
-<<<<<<< HEAD
-            if (formal.length > 0 && MethodKey.isVarArgs(method)) {
-                vastart = formal.length - 1;
-                vaclass = formal[vastart].getComponentType();
-            }
-=======
             Class<?>[] formal = method.getParameterTypes();
             vastart = formal.length - 1;
             vaclass = formal[vastart].getComponentType();
->>>>>>> e7d212e4
         }
         vaStart = vastart;
         vaClass = vaclass;
@@ -157,5 +150,4 @@
         }
         return actual;
     }
-}
-
+}