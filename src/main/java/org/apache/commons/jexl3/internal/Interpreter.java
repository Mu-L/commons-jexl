/*
 * Licensed to the Apache Software Foundation (ASF) under one or more
 * contributor license agreements.  See the NOTICE file distributed with
 * this work for additional information regarding copyright ownership.
 * The ASF licenses this file to You under the Apache License, Version 2.0
 * (the "License"); you may not use this file except in compliance with
 * the License.  You may obtain a copy of the License at
 *
 *      http://www.apache.org/licenses/LICENSE-2.0
 *
 * Unless required by applicable law or agreed to in writing, software
 * distributed under the License is distributed on an "AS IS" BASIS,
 * WITHOUT WARRANTIES OR CONDITIONS OF ANY KIND, either express or implied.
 * See the License for the specific language governing permissions and
 * limitations under the License.
 */
//CSOFF: FileLength
package org.apache.commons.jexl3.internal;

import org.apache.commons.jexl3.JexlArithmetic;
import org.apache.commons.jexl3.JexlContext;
import org.apache.commons.jexl3.JexlEngine;
import org.apache.commons.jexl3.JexlException;
import org.apache.commons.jexl3.JexlOperator;
import org.apache.commons.jexl3.JexlScript;
import org.apache.commons.jexl3.JxltEngine;
import org.apache.commons.jexl3.introspection.JexlMethod;
import org.apache.commons.jexl3.introspection.JexlPropertyGet;

import org.apache.commons.jexl3.parser.ASTAddNode;
import org.apache.commons.jexl3.parser.ASTAndNode;
import org.apache.commons.jexl3.parser.ASTAnnotatedStatement;
import org.apache.commons.jexl3.parser.ASTAnnotation;
import org.apache.commons.jexl3.parser.ASTArguments;
import org.apache.commons.jexl3.parser.ASTArrayAccess;
import org.apache.commons.jexl3.parser.ASTArrayConstructorNode;
import org.apache.commons.jexl3.parser.ASTArrayLiteral;
import org.apache.commons.jexl3.parser.ASTArrayOpenDimension;
import org.apache.commons.jexl3.parser.ASTAssertStatement;
import org.apache.commons.jexl3.parser.ASTAssignment;
import org.apache.commons.jexl3.parser.ASTBitwiseAndNode;
import org.apache.commons.jexl3.parser.ASTBitwiseComplNode;
import org.apache.commons.jexl3.parser.ASTBitwiseOrNode;
import org.apache.commons.jexl3.parser.ASTBitwiseXorNode;
import org.apache.commons.jexl3.parser.ASTBlock;
import org.apache.commons.jexl3.parser.ASTBreak;
import org.apache.commons.jexl3.parser.ASTCastNode;
import org.apache.commons.jexl3.parser.ASTClassLiteral;
import org.apache.commons.jexl3.parser.ASTConstructorNode;
import org.apache.commons.jexl3.parser.ASTContinue;
import org.apache.commons.jexl3.parser.ASTDecrementNode;
import org.apache.commons.jexl3.parser.ASTDecrementPostfixNode;
import org.apache.commons.jexl3.parser.ASTDivNode;
import org.apache.commons.jexl3.parser.ASTDoWhileStatement;
import org.apache.commons.jexl3.parser.ASTEQNode;
import org.apache.commons.jexl3.parser.ASTERNode;
import org.apache.commons.jexl3.parser.ASTEWNode;
import org.apache.commons.jexl3.parser.ASTElvisNode;
import org.apache.commons.jexl3.parser.ASTEmptyFunction;
import org.apache.commons.jexl3.parser.ASTEmptyMethod;
import org.apache.commons.jexl3.parser.ASTEnumerationNode;
import org.apache.commons.jexl3.parser.ASTEnumerationReference;
import org.apache.commons.jexl3.parser.ASTExpressionStatement;
import org.apache.commons.jexl3.parser.ASTExtVar;
import org.apache.commons.jexl3.parser.ASTFalseNode;
import org.apache.commons.jexl3.parser.ASTForStatement;
import org.apache.commons.jexl3.parser.ASTForInitializationNode;
import org.apache.commons.jexl3.parser.ASTForTerminationNode;
import org.apache.commons.jexl3.parser.ASTForIncrementNode;
import org.apache.commons.jexl3.parser.ASTForeachStatement;
import org.apache.commons.jexl3.parser.ASTForeachVar;
import org.apache.commons.jexl3.parser.ASTFunctionNode;
import org.apache.commons.jexl3.parser.ASTGENode;
import org.apache.commons.jexl3.parser.ASTGTNode;
import org.apache.commons.jexl3.parser.ASTIdentifier;
import org.apache.commons.jexl3.parser.ASTIdentifierAccess;
import org.apache.commons.jexl3.parser.ASTIdentifierAccessJxlt;
import org.apache.commons.jexl3.parser.ASTIncrementNode;
import org.apache.commons.jexl3.parser.ASTIncrementPostfixNode;
import org.apache.commons.jexl3.parser.ASTIndirectNode;
import org.apache.commons.jexl3.parser.ASTInitialization;
import org.apache.commons.jexl3.parser.ASTInitializedArrayConstructorNode;
import org.apache.commons.jexl3.parser.ASTInlinePropertyAssignment;
import org.apache.commons.jexl3.parser.ASTInlinePropertyArrayEntry;
import org.apache.commons.jexl3.parser.ASTInlinePropertyArrayNullEntry;
import org.apache.commons.jexl3.parser.ASTInlinePropertyEntry;
import org.apache.commons.jexl3.parser.ASTInlinePropertyNullEntry;
import org.apache.commons.jexl3.parser.ASTInnerConstructorNode;
import org.apache.commons.jexl3.parser.ASTIfStatement;
import org.apache.commons.jexl3.parser.ASTIOFNode;
import org.apache.commons.jexl3.parser.ASTISNode;
import org.apache.commons.jexl3.parser.ASTJexlLambda;
import org.apache.commons.jexl3.parser.ASTJexlScript;
import org.apache.commons.jexl3.parser.ASTJxltLiteral;
import org.apache.commons.jexl3.parser.ASTLENode;
import org.apache.commons.jexl3.parser.ASTLTNode;
import org.apache.commons.jexl3.parser.ASTMapEntry;
import org.apache.commons.jexl3.parser.ASTMapEntryLiteral;
import org.apache.commons.jexl3.parser.ASTMapEnumerationNode;
import org.apache.commons.jexl3.parser.ASTMapLiteral;
import org.apache.commons.jexl3.parser.ASTMapProjectionNode;
import org.apache.commons.jexl3.parser.ASTMethodNode;
import org.apache.commons.jexl3.parser.ASTMethodReference;
import org.apache.commons.jexl3.parser.ASTModNode;
import org.apache.commons.jexl3.parser.ASTMulNode;
import org.apache.commons.jexl3.parser.ASTMultipleAssignment;
import org.apache.commons.jexl3.parser.ASTMultipleIdentifier;
import org.apache.commons.jexl3.parser.ASTMultipleInitialization;
import org.apache.commons.jexl3.parser.ASTNENode;
import org.apache.commons.jexl3.parser.ASTNEWNode;
import org.apache.commons.jexl3.parser.ASTNINode;
import org.apache.commons.jexl3.parser.ASTNIOFNode;
import org.apache.commons.jexl3.parser.ASTNRNode;
import org.apache.commons.jexl3.parser.ASTNSWNode;
import org.apache.commons.jexl3.parser.ASTNotNode;
import org.apache.commons.jexl3.parser.ASTNullAssignment;
import org.apache.commons.jexl3.parser.ASTNullLiteral;
import org.apache.commons.jexl3.parser.ASTNullpNode;
import org.apache.commons.jexl3.parser.ASTNumberLiteral;
import org.apache.commons.jexl3.parser.ASTOrNode;
import org.apache.commons.jexl3.parser.ASTPointerNode;
import org.apache.commons.jexl3.parser.ASTProjectionNode;
import org.apache.commons.jexl3.parser.ASTQualifiedConstructorNode;
import org.apache.commons.jexl3.parser.ASTRangeNode;
import org.apache.commons.jexl3.parser.ASTReductionNode;
import org.apache.commons.jexl3.parser.ASTReference;
import org.apache.commons.jexl3.parser.ASTReferenceExpression;
import org.apache.commons.jexl3.parser.ASTRegexLiteral;
import org.apache.commons.jexl3.parser.ASTRemove;
import org.apache.commons.jexl3.parser.ASTReturnStatement;
import org.apache.commons.jexl3.parser.ASTSWNode;
import org.apache.commons.jexl3.parser.ASTSelectionNode;
import org.apache.commons.jexl3.parser.ASTSetAddNode;
import org.apache.commons.jexl3.parser.ASTSetAndNode;
import org.apache.commons.jexl3.parser.ASTSetDivNode;
import org.apache.commons.jexl3.parser.ASTSetLiteral;
import org.apache.commons.jexl3.parser.ASTSetModNode;
import org.apache.commons.jexl3.parser.ASTSetMultNode;
import org.apache.commons.jexl3.parser.ASTSetOrNode;
import org.apache.commons.jexl3.parser.ASTSetSubNode;
import org.apache.commons.jexl3.parser.ASTSetShlNode;
import org.apache.commons.jexl3.parser.ASTSetSarNode;
import org.apache.commons.jexl3.parser.ASTSetShrNode;
import org.apache.commons.jexl3.parser.ASTSetXorNode;
import org.apache.commons.jexl3.parser.ASTShiftLeftNode;
import org.apache.commons.jexl3.parser.ASTShiftRightNode;
import org.apache.commons.jexl3.parser.ASTShiftRightUnsignedNode;
import org.apache.commons.jexl3.parser.ASTSizeFunction;
import org.apache.commons.jexl3.parser.ASTSizeMethod;
import org.apache.commons.jexl3.parser.ASTStartCountNode;
import org.apache.commons.jexl3.parser.ASTStopCountNode;
import org.apache.commons.jexl3.parser.ASTStringLiteral;
import org.apache.commons.jexl3.parser.ASTSubNode;
import org.apache.commons.jexl3.parser.ASTSwitchExpression;
import org.apache.commons.jexl3.parser.ASTSwitchExpressionCase;
import org.apache.commons.jexl3.parser.ASTSwitchExpressionCaseLabel;
import org.apache.commons.jexl3.parser.ASTSwitchExpressionDefault;
import org.apache.commons.jexl3.parser.ASTSwitchStatement;
import org.apache.commons.jexl3.parser.ASTSwitchStatementCase;
import org.apache.commons.jexl3.parser.ASTSwitchStatementDefault;
import org.apache.commons.jexl3.parser.ASTSynchronizedStatement;
import org.apache.commons.jexl3.parser.ASTTernaryNode;
import org.apache.commons.jexl3.parser.ASTThisNode;
import org.apache.commons.jexl3.parser.ASTThrowStatement;
import org.apache.commons.jexl3.parser.ASTTrueNode;
import org.apache.commons.jexl3.parser.ASTTryStatement;
import org.apache.commons.jexl3.parser.ASTTryVar;
import org.apache.commons.jexl3.parser.ASTTryWithResourceStatement;
import org.apache.commons.jexl3.parser.ASTTryResource;
import org.apache.commons.jexl3.parser.ASTUnaryMinusNode;
import org.apache.commons.jexl3.parser.ASTUnaryPlusNode;
import org.apache.commons.jexl3.parser.ASTVar;
import org.apache.commons.jexl3.parser.ASTWhileStatement;
import org.apache.commons.jexl3.parser.JexlNode;
import org.apache.commons.jexl3.parser.Node;

<<<<<<< HEAD
import java.util.Collections;
import java.util.HashMap;
import java.util.Iterator;
import java.util.List;
import java.util.ArrayList;
import java.util.Set;
import java.util.Map;
import java.util.AbstractMap;
import java.util.NoSuchElementException;
=======
import java.util.Iterator;
>>>>>>> ee40b6ee
import java.util.concurrent.Callable;

import java.lang.reflect.Array;
/**
 * An interpreter of JEXL syntax.
 *
 * @since 2.0
 */
public class Interpreter extends InterpreterBase {
    /** Frame height. */
    protected int fp = 0;
    /** Symbol values. */
    protected final Scope.Frame frame;

    /**
     * The thread local interpreter.
     */
    protected static final java.lang.ThreadLocal<Interpreter> INTER =
                       new java.lang.ThreadLocal<Interpreter>();

    /**
     * Creates an interpreter.
     * @param engine   the engine creating this interpreter
     * @param aContext the context to evaluate expression
     * @param eFrame   the interpreter evaluation frame
     */
    protected Interpreter(Engine engine, JexlContext aContext, Scope.Frame eFrame) {
        super(engine, aContext);
        this.frame = eFrame;
    }

    /**
     * Copy constructor.
     * @param ii  the interpreter to copy
     * @param jexla the arithmetic instance to use (or null)
     */
    protected Interpreter(Interpreter ii, JexlArithmetic jexla) {
        super(ii, jexla);
        frame = ii.frame;
    }

    /**
     * Swaps the current thread local interpreter.
     * @param inter the interpreter or null
     * @return the previous thread local interpreter
     */
    protected Interpreter putThreadInterpreter(Interpreter inter) {
        Interpreter pinter = INTER.get();
        INTER.set(inter);
        return pinter;
    }

    /**
     * Interpret the given script/expression.
     * <p>
     * If the underlying JEXL engine is silent, errors will be logged through
     * its logger as warning.
     * @param node the script or expression to interpret.
     * @return the result of the interpretation.
     * @throws JexlException if any error occurs during interpretation.
     */
    public Object interpret(JexlNode node) {
        JexlContext.ThreadLocal tcontext = null;
        JexlEngine tjexl = null;
        Interpreter tinter = null;
        try {
            tinter = putThreadInterpreter(this);
            if (tinter != null) {
                fp = tinter.fp + 1;
            }
            if (context instanceof JexlContext.ThreadLocal) {
                tcontext = jexl.putThreadLocal((JexlContext.ThreadLocal) context);
            }
            tjexl = jexl.putThreadEngine(jexl);
            if (fp > jexl.stackOverflow) {
                throw new JexlException.StackOverflow(node.jexlInfo(), "jexl (" + jexl.stackOverflow + ")", null);
            }
            cancelCheck(node);
            return node.jjtAccept(this, null);
        } catch(StackOverflowError xstack) {
            JexlException xjexl = new JexlException.StackOverflow(node.jexlInfo(), "jvm", xstack);
            if (!isSilent()) {
                throw xjexl.clean();
            }
            if (logger.isWarnEnabled()) {
                logger.warn(xjexl.getMessage(), xjexl.getCause());
            }
        } catch (JexlException.Return xreturn) {
            return xreturn.getValue();
        } catch (JexlException.Cancel xcancel) {
            cancelled |= Thread.interrupted();
            if (isCancellable()) {
                throw xcancel.clean();
            }
        } catch (JexlException xjexl) {
            if (!isSilent()) {
                throw xjexl.clean();
            }
            if (logger.isWarnEnabled()) {
                logger.warn(xjexl.getMessage(), xjexl.getCause());
            }
        } finally {
            synchronized(this) {
                if (functors != null) {
                    for (Object functor : functors.values()) {
                        closeIfSupported(functor);
                    }
                    functors.clear();
                    functors = null;
                }
            }
            jexl.putThreadEngine(tjexl);
            if (context instanceof JexlContext.ThreadLocal) {
                jexl.putThreadLocal(tcontext);
            }
            if (tinter != null) {
                fp = tinter.fp - 1;
            }
            putThreadInterpreter(tinter);
        }
        return null;
    }
    
    /**
     * Gets an attribute of an object.
     *
     * @param object    to retrieve value from
     * @param attribute the attribute of the object, e.g. an index (1, 0, 2) or key for a map
     * @return the attribute value
     */
<<<<<<< HEAD
    protected Object resolveNamespace(String prefix, JexlNode node) {
        Object namespace;
        // check whether this namespace is a functor
        synchronized (this) {
            if (functors != null) {
                namespace = functors.get(prefix);
                if (namespace != null) {
                    return namespace;
                }
            }
        }
        // check if namespace is a resolver
        namespace = ns.resolveNamespace(prefix);
        if (namespace == null) {
            namespace = functions.get(prefix);
            if (prefix != null && namespace == null) {
                throw new JexlException(node, "no such function namespace " + prefix, null);
            }
        }
        // shortcut if ns is known to be not-a-functor
        final boolean cacheable = cache;
        Object cached = cacheable ? node.jjtGetValue() : null;
        if (cached != JexlContext.NamespaceFunctor.class) {
            // allow namespace to instantiate a functor with context if possible, not an error otherwise
            Object functor = null;
            if (namespace instanceof JexlContext.NamespaceFunctor) {
                functor = ((JexlContext.NamespaceFunctor) namespace).createFunctor(context);
            } else if (namespace instanceof Class<?> || namespace instanceof String) {
                try {
                    // attempt to reuse last ctor cached in volatile JexlNode.value
                    if (cached instanceof JexlMethod) {
                        Object eval = ((JexlMethod) cached).tryInvoke(null, context);
                        if (JexlEngine.TRY_FAILED != eval) {
                            functor = eval;
                        }
                    }
                    if (functor == null) {
                        JexlMethod ctor = uberspect.getConstructor(namespace, context);
                        if (ctor != null) {
                            functor = ctor.invoke(namespace, context);
                            if (cacheable && ctor.isCacheable()) {
                                node.jjtSetValue(ctor);
                            }
                        }
                    }
                } catch (Exception xinst) {
                    throw new JexlException(node, "unable to instantiate namespace " + prefix, xinst);
                }

            }
            // got a functor, store it and return it
            if (functor != null) {
                synchronized (this) {
                    if (functors == null) {
                        functors = new HashMap<String, Object>();
                    }
                    functors.put(prefix, functor);
                }
                return functor;
            } else {
                // use the NamespaceFunctor class to tag this node as not-a-functor
                node.jjtSetValue(JexlContext.NamespaceFunctor.class);
            }
        }
        return namespace;
=======
    public Object getAttribute(Object object, Object attribute) {
        return getAttribute(object, attribute, null);
>>>>>>> ee40b6ee
    }
    /**
     * Sets an attribute of an object.
     *
     * @param object    to set the value to
     * @param attribute the attribute of the object, e.g. an index (1, 0, 2) or key for a map
     * @param value     the value to assign to the object's attribute
     */
    public void setAttribute(Object object, Object attribute, Object value) {
        setAttribute(object, attribute, value, null);
    }
    
    @Override
    protected Object visit(ASTAddNode node, Object data) {
        Object left = node.jjtGetChild(0).jjtAccept(this, data);
        Object right = node.jjtGetChild(1).jjtAccept(this, data);
        try {
            Object result = operators.tryOverload(node, JexlOperator.ADD, left, right);
            return result != JexlEngine.TRY_FAILED ? result : arithmetic.add(left, right);
        } catch (ArithmeticException xrt) {
            throw new JexlException(node, "+ error", xrt);
        }
    }

    @Override
    protected Object visit(ASTSubNode node, Object data) {
        Object left = node.jjtGetChild(0).jjtAccept(this, data);
        Object right = node.jjtGetChild(1).jjtAccept(this, data);
        try {
            Object result = operators.tryOverload(node, JexlOperator.SUBTRACT, left, right);
            return result != JexlEngine.TRY_FAILED ? result : arithmetic.subtract(left, right);
        } catch (ArithmeticException xrt) {
            throw new JexlException(node, "- error", xrt);
        }
    }

    @Override
    protected Object visit(ASTMulNode node, Object data) {
        Object left = node.jjtGetChild(0).jjtAccept(this, data);
        Object right = node.jjtGetChild(1).jjtAccept(this, data);
        try {
            Object result = operators.tryOverload(node, JexlOperator.MULTIPLY, left, right);
            return result != JexlEngine.TRY_FAILED ? result : arithmetic.multiply(left, right);
        } catch (ArithmeticException xrt) {
            JexlNode xnode = findNullOperand(xrt, node, left, right);
            throw new JexlException(xnode, "* error", xrt);
        }
    }

    @Override
    protected Object visit(ASTDivNode node, Object data) {
        Object left = node.jjtGetChild(0).jjtAccept(this, data);
        Object right = node.jjtGetChild(1).jjtAccept(this, data);
        try {
            Object result = operators.tryOverload(node, JexlOperator.DIVIDE, left, right);
            return result != JexlEngine.TRY_FAILED ? result : arithmetic.divide(left, right);
        } catch (ArithmeticException xrt) {
            if (!arithmetic.isStrict()) {
                return 0.0d;
            }
            JexlNode xnode = findNullOperand(xrt, node, left, right);
            throw new JexlException(xnode, "/ error", xrt);
        }
    }

    @Override
    protected Object visit(ASTModNode node, Object data) {
        Object left = node.jjtGetChild(0).jjtAccept(this, data);
        Object right = node.jjtGetChild(1).jjtAccept(this, data);
        try {
            Object result = operators.tryOverload(node, JexlOperator.MOD, left, right);
            return result != JexlEngine.TRY_FAILED ? result : arithmetic.mod(left, right);
        } catch (ArithmeticException xrt) {
            if (!arithmetic.isStrict()) {
                return 0.0d;
            }
            JexlNode xnode = findNullOperand(xrt, node, left, right);
            throw new JexlException(xnode, "% error", xrt);
        }
    }

    @Override
    protected Object visit(ASTShiftLeftNode node, Object data) {
        Object left = node.jjtGetChild(0).jjtAccept(this, data);
        Object right = node.jjtGetChild(1).jjtAccept(this, data);
        try {
            Object result = operators.tryOverload(node, JexlOperator.SHL, left, right);
            return result != JexlEngine.TRY_FAILED ? result : arithmetic.leftShift(left, right);
        } catch (ArithmeticException xrt) {
            JexlNode xnode = findNullOperand(xrt, node, left, right);
            throw new JexlException(xnode, "<< error", xrt);
        }
    }

    @Override
    protected Object visit(ASTShiftRightNode node, Object data) {
        Object left = node.jjtGetChild(0).jjtAccept(this, data);
        Object right = node.jjtGetChild(1).jjtAccept(this, data);
        try {
            Object result = operators.tryOverload(node, JexlOperator.SAR, left, right);
            return result != JexlEngine.TRY_FAILED ? result : arithmetic.rightShift(left, right);
        } catch (ArithmeticException xrt) {
            JexlNode xnode = findNullOperand(xrt, node, left, right);
            throw new JexlException(xnode, ">> error", xrt);
        }
    }

    @Override
    protected Object visit(ASTShiftRightUnsignedNode node, Object data) {
        Object left = node.jjtGetChild(0).jjtAccept(this, data);
        Object right = node.jjtGetChild(1).jjtAccept(this, data);
        try {
            Object result = operators.tryOverload(node, JexlOperator.SHR, left, right);
            return result != JexlEngine.TRY_FAILED ? result : arithmetic.rightShiftUnsigned(left, right);
        } catch (ArithmeticException xrt) {
            JexlNode xnode = findNullOperand(xrt, node, left, right);
            throw new JexlException(xnode, ">>> error", xrt);
        }
    }

    @Override
    protected Object visit(ASTBitwiseAndNode node, Object data) {
        Object left = node.jjtGetChild(0).jjtAccept(this, data);
        Object right = node.jjtGetChild(1).jjtAccept(this, data);
        try {
            Object result = operators.tryOverload(node, JexlOperator.AND, left, right);
            return result != JexlEngine.TRY_FAILED ? result : arithmetic.and(left, right);
        } catch (ArithmeticException xrt) {
            throw new JexlException(node, "& error", xrt);
        }
    }

    @Override
    protected Object visit(ASTBitwiseOrNode node, Object data) {
        Object left = node.jjtGetChild(0).jjtAccept(this, data);
        Object right = node.jjtGetChild(1).jjtAccept(this, data);
        try {
            Object result = operators.tryOverload(node, JexlOperator.OR, left, right);
            return result != JexlEngine.TRY_FAILED ? result : arithmetic.or(left, right);
        } catch (ArithmeticException xrt) {
            throw new JexlException(node, "| error", xrt);
        }
    }

    @Override
    protected Object visit(ASTBitwiseXorNode node, Object data) {
        Object left = node.jjtGetChild(0).jjtAccept(this, data);
        Object right = node.jjtGetChild(1).jjtAccept(this, data);
        try {
            Object result = operators.tryOverload(node, JexlOperator.XOR, left, right);
            return result != JexlEngine.TRY_FAILED ? result : arithmetic.xor(left, right);
        } catch (ArithmeticException xrt) {
            throw new JexlException(node, "^ error", xrt);
        }
    }

    @Override
    protected Object visit(ASTISNode node, Object data) {
        Object left = node.jjtGetChild(0).jjtAccept(this, data);
        Object right = node.jjtGetChild(1).jjtAccept(this, data);
        return left == right;
    }

    @Override
    protected Object visit(ASTNINode node, Object data) {
        Object left = node.jjtGetChild(0).jjtAccept(this, data);
        Object right = node.jjtGetChild(1).jjtAccept(this, data);
        return left != right;
    }

    @Override
    protected Object visit(ASTEQNode node, Object data) {
        Object left = node.jjtGetChild(0).jjtAccept(this, data);
        Object right = node.jjtGetChild(1).jjtAccept(this, data);
        try {
            Object result = operators.tryOverload(node, JexlOperator.EQ, left, right);
            return result != JexlEngine.TRY_FAILED
                   ? result
                   : arithmetic.equals(left, right) ? Boolean.TRUE : Boolean.FALSE;
        } catch (ArithmeticException xrt) {
            throw new JexlException(node, "== error", xrt);
        }
    }

    @Override
    protected Object visit(ASTNENode node, Object data) {
        Object left = node.jjtGetChild(0).jjtAccept(this, data);
        Object right = node.jjtGetChild(1).jjtAccept(this, data);
        try {
            Object result = operators.tryOverload(node, JexlOperator.EQ, left, right);
            return result != JexlEngine.TRY_FAILED
                   ? arithmetic.toBoolean(result) ? Boolean.FALSE : Boolean.TRUE
                   : arithmetic.equals(left, right) ? Boolean.FALSE : Boolean.TRUE;
        } catch (ArithmeticException xrt) {
            JexlNode xnode = findNullOperand(xrt, node, left, right);
            throw new JexlException(xnode, "!= error", xrt);
        }
    }

    @Override
    protected Object visit(ASTGENode node, Object data) {
        Object left = node.jjtGetChild(0).jjtAccept(this, data);
        Object right = node.jjtGetChild(1).jjtAccept(this, data);
        try {
            Object result = operators.tryOverload(node, JexlOperator.GTE, left, right);
            return result != JexlEngine.TRY_FAILED
                   ? result
                   : arithmetic.greaterThanOrEqual(left, right) ? Boolean.TRUE : Boolean.FALSE;
        } catch (ArithmeticException xrt) {
            throw new JexlException(node, ">= error", xrt);
        }
    }

    @Override
    protected Object visit(ASTGTNode node, Object data) {
        Object left = node.jjtGetChild(0).jjtAccept(this, data);
        Object right = node.jjtGetChild(1).jjtAccept(this, data);
        try {
            Object result = operators.tryOverload(node, JexlOperator.GT, left, right);
            return result != JexlEngine.TRY_FAILED
                   ? result
                   : arithmetic.greaterThan(left, right) ? Boolean.TRUE : Boolean.FALSE;
        } catch (ArithmeticException xrt) {
            throw new JexlException(node, "> error", xrt);
        }
    }

    @Override
    protected Object visit(ASTLENode node, Object data) {
        Object left = node.jjtGetChild(0).jjtAccept(this, data);
        Object right = node.jjtGetChild(1).jjtAccept(this, data);
        try {
            Object result = operators.tryOverload(node, JexlOperator.LTE, left, right);
            return result != JexlEngine.TRY_FAILED
                   ? result
                   : arithmetic.lessThanOrEqual(left, right) ? Boolean.TRUE : Boolean.FALSE;
        } catch (ArithmeticException xrt) {
            throw new JexlException(node, "<= error", xrt);
        }
    }

    @Override
    protected Object visit(ASTLTNode node, Object data) {
        Object left = node.jjtGetChild(0).jjtAccept(this, data);
        Object right = node.jjtGetChild(1).jjtAccept(this, data);
        try {
            Object result = operators.tryOverload(node, JexlOperator.LT, left, right);
            return result != JexlEngine.TRY_FAILED
                   ? result
                   : arithmetic.lessThan(left, right) ? Boolean.TRUE : Boolean.FALSE;
        } catch (ArithmeticException xrt) {
            throw new JexlException(node, "< error", xrt);
        }
    }

    @Override
    protected Object visit(ASTSWNode node, Object data) {
        Object left = node.jjtGetChild(0).jjtAccept(this, data);
        Object right = node.jjtGetChild(1).jjtAccept(this, data);
        return operators.startsWith(node, "^=", left, right) ? Boolean.TRUE : Boolean.FALSE;
    }

    @Override
    protected Object visit(ASTNSWNode node, Object data) {
        Object left = node.jjtGetChild(0).jjtAccept(this, data);
        Object right = node.jjtGetChild(1).jjtAccept(this, data);
        return operators.startsWith(node, "^!", left, right) ? Boolean.FALSE : Boolean.TRUE;
    }

    @Override
    protected Object visit(ASTEWNode node, Object data) {
        Object left = node.jjtGetChild(0).jjtAccept(this, data);
        Object right = node.jjtGetChild(1).jjtAccept(this, data);
        return operators.endsWith(node, "$=", left, right) ? Boolean.TRUE : Boolean.FALSE;
    }

    @Override
    protected Object visit(ASTNEWNode node, Object data) {
        Object left = node.jjtGetChild(0).jjtAccept(this, data);
        Object right = node.jjtGetChild(1).jjtAccept(this, data);
        return operators.endsWith(node, "$!", left, right) ? Boolean.FALSE : Boolean.TRUE;
    }

    @Override
    protected Object visit(ASTERNode node, Object data) {
        Object left = node.jjtGetChild(0).jjtAccept(this, data);
        Object right = node.jjtGetChild(1).jjtAccept(this, data);
        return operators.contains(node, "=~", right, left) ? Boolean.TRUE : Boolean.FALSE;
    }

    @Override
    protected Object visit(ASTNRNode node, Object data) {
        Object left = node.jjtGetChild(0).jjtAccept(this, data);
        Object right = node.jjtGetChild(1).jjtAccept(this, data);
        return operators.contains(node, "!~", right, left) ? Boolean.FALSE : Boolean.TRUE;
    }

    @Override
    protected Object visit(ASTIOFNode node, Object data) {
        Object left = node.jjtGetChild(0).jjtAccept(this, data);
        if (left != null) {
            Class k = left.getClass();
            ASTClassLiteral right = (ASTClassLiteral) node.jjtGetChild(1);
            Class type = right.getLiteral();
            int i = right.getArray();
            while (i-- > 0) {
                if (k.isArray()) {
                    k = k.getComponentType();
                } else {
                    return Boolean.FALSE;
                }
            }
            return type == null ? Boolean.TRUE : type.isAssignableFrom(k);
        }
        return Boolean.FALSE;
    }

    @Override
    protected Object visit(ASTNIOFNode node, Object data) {
        Object left = node.jjtGetChild(0).jjtAccept(this, data);
        if (left != null) {
            Class k = left.getClass();
            ASTClassLiteral right = (ASTClassLiteral) node.jjtGetChild(1);
            Class type = right.getLiteral();
            int i = right.getArray();
            while (i-- > 0) {
                if (k.isArray()) {
                    k = k.getComponentType();
                } else {
                    return Boolean.TRUE;
                }
            }
            return type == null ? Boolean.FALSE : !type.isAssignableFrom(k);
        }
        return Boolean.TRUE;
    }

    @Override
    protected Object visit(ASTRangeNode node, Object data) {
        Object left = node.jjtGetChild(0).jjtAccept(this, data);
        Object right = node.jjtGetChild(1).jjtAccept(this, data);
        try {
            return arithmetic.createRange(left, right);
        } catch (ArithmeticException xrt) {
            JexlNode xnode = findNullOperand(xrt, node, left, right);
            throw new JexlException(xnode, ".. error", xrt);
        }
    }

    @Override
    protected Object visit(ASTUnaryMinusNode node, Object data) {
        // use cached value if literal
        Object value = node.jjtGetValue();
        if (value != null && !(value instanceof JexlMethod)) {
            return value;
        }
        JexlNode valNode = node.jjtGetChild(0);
        Object val = valNode.jjtAccept(this, data);
        try {
            Object result = operators.tryOverload(node, JexlOperator.NEGATE, val);
            if (result != JexlEngine.TRY_FAILED) {
                return result;
            }
            Object number = arithmetic.negate(val);
            // attempt to recoerce to literal class
            if ((number instanceof Number)) {
                // cache if number literal and negate is idempotent
                if (valNode instanceof ASTNumberLiteral) {
                    number = arithmetic.narrowNumber((Number) number, ((ASTNumberLiteral) valNode).getLiteralClass());
                    if (arithmetic.isNegateStable()) {
                        node.jjtSetValue(number);
                    }
                }
            }
            return number;
        } catch (ArithmeticException xrt) {
            throw new JexlException(valNode, "- error", xrt);
        }
    }

    @Override
    protected Object visit(ASTUnaryPlusNode node, Object data) {
        // use cached value if literal
        Object value = node.jjtGetValue();
        if (value != null && !(value instanceof JexlMethod)) {
            return value;
        }
        JexlNode valNode = node.jjtGetChild(0);
        Object val = valNode.jjtAccept(this, data);
        try {
            Object result = operators.tryOverload(node, JexlOperator.POSITIVIZE, val);
            if (result != JexlEngine.TRY_FAILED) {
                return result;
            }
            Object number = arithmetic.positivize(val);
            if (valNode instanceof ASTNumberLiteral
                && number instanceof Number
                && arithmetic.isPositivizeStable()) {
                node.jjtSetValue(number);
            }
            return number;
        } catch (ArithmeticException xrt) {
            throw new JexlException(valNode, "- error", xrt);
        }
    }

    @Override
    protected Object visit(ASTIndirectNode node, Object data) {
        Object val = node.jjtGetChild(0).jjtAccept(this, data);
        if (val == null) {
            if (isStrictEngine()) {
                throw new JexlException(node, "Null dereference", null);
            } else {
                return null;
            }
        }
        if (val instanceof GetPointer)
            return ((GetPointer) val).get();

        return operators.indirect(node, val);
    }


    /**
     * Declares pointer dereference operator
     */
    public interface GetPointer {
        public Object get();
    }

    /**
     * Declares pointer dereference assignment operator
     */
    public interface SetPointer {
        public void set(Object right);
    }

    /**
     * Pointer to a final local variable.
     *
     */
    public class FinalVarPointer implements GetPointer {

        protected ASTIdentifier node;

        protected FinalVarPointer(ASTIdentifier node) {
            this.node = node;
        }

        @Override
        public Object get() {
            return frame.get(node.getSymbol());
        }
    }

    /**
     * Pointer to a local variable.
     *
     */
    public class VarPointer extends FinalVarPointer implements SetPointer {

        protected VarPointer(ASTIdentifier node) {
            super(node);
        }

        @Override
        public void set(Object value) {
            executeAssign(node, node, value, null, null);
        }
    }

    /**
     * Pointer to a context variable.
     *
     */
    public class ContextVarPointer implements GetPointer, SetPointer {

        protected String name;

        protected ContextVarPointer(String name) {
            this.name = name;
        }

        @Override
        public Object get() {
            return context.get(name);
        }

        @Override
        public void set(Object value) {
            context.set(name, value);
        }
    }

    /**
     * Pointer to a bean property.
     *
     */
    public class PropertyPointer implements GetPointer, SetPointer {

        protected JexlNode propertyNode;
        protected Object object;
        protected String property;

        protected PropertyPointer(JexlNode node, Object object, String property) {
            this.propertyNode = node;
            this.object = object;
            this.property = property;
        }

        @Override
        public Object get() {
            return getAttribute(object, property, propertyNode);
        }

        @Override
        public void set(Object value) {
            setAttribute(object, property, value, propertyNode, JexlOperator.PROPERTY_SET);
        }
    }

    /**
     * Pointer to an indexed element.
     *
     */
    public class ArrayPointer implements GetPointer, SetPointer {

        protected JexlNode propertyNode;
        protected Object object;
        protected Object index;

        protected ArrayPointer(JexlNode node, Object object, Object index) {
            this.propertyNode = node;
            this.object = object;
            this.index = index;
        }

        @Override
        public Object get() {
            return getAttribute(object, index, propertyNode);
        }

        @Override
        public void set(Object value) {
            setAttribute(object, index, value, propertyNode, JexlOperator.ARRAY_SET);
        }
    }

    @Override
    protected Object visit(ASTPointerNode node, Object data) {
        JexlNode left = node.jjtGetChild(0);
        if (left instanceof ASTIdentifier) {
            ASTIdentifier var = (ASTIdentifier) left;
            if (data != null) {
                return new PropertyPointer(var, data, var.getName());
            } else {
                int symbol = var.getSymbol();
                if (symbol >= 0) {
                    return var.isFinal() ? new FinalVarPointer(var) : new VarPointer(var);
                } else {
                    return new ContextVarPointer(var.getName());
                }
            }
        } else {
            Object object = data;
            int last = left.jjtGetNumChildren() - 1;
            boolean antish = true;
            // 1: follow children till penultimate, resolve dot/array
            JexlNode objectNode = null;
            StringBuilder ant = null;
            int v = 1;
            // start at 1 if symbol
            for (int c = 0; c < last; ++c) {
                objectNode = left.jjtGetChild(c);
                object = objectNode.jjtAccept(this, object);
                if (object != null) {
                    // disallow mixing antish variable & bean with same root; avoid ambiguity
                    antish = false;
                } else if (antish) {
                    if (ant == null) {
                        JexlNode first = left.jjtGetChild(0);
                        if (first instanceof ASTIdentifier && ((ASTIdentifier) first).getSymbol() < 0) {
                            ant = new StringBuilder(((ASTIdentifier) first).getName());
                        } else {
                            break;
                        }
                    }
                    for (; v <= c; ++v) {
                        JexlNode child = left.jjtGetChild(v);
                        if (child instanceof ASTIdentifierAccess) {
                            ant.append('.');
                            ant.append(((ASTIdentifierAccess) objectNode).getName());
                        } else {
                            break;
                        }
                    }
                    object = context.get(ant.toString());
                } else {
                    throw new JexlException(objectNode, "illegal address");
                }
            }
            // 2: last objectNode will perform assignement in all cases
            JexlNode propertyNode = left.jjtGetChild(last);
            if (propertyNode instanceof ASTIdentifierAccess) {
                String property = String.valueOf(evalIdentifier((ASTIdentifierAccess) propertyNode));
                if (object == null) {
                    // deal with antish variable
                    if (ant != null) {
                        if (last > 0) {
                            ant.append('.');
                        }
                        ant.append(property);
                        return new ContextVarPointer(ant.toString());
                    } else {
                        return new ContextVarPointer(property);
                    }
                }
                return new PropertyPointer(propertyNode, object, property);
            } else if (propertyNode instanceof ASTArrayAccess) {
                // can have multiple nodes - either an expression, integer literal or reference
                int numChildren = propertyNode.jjtGetNumChildren() - 1;
                for (int i = 0; i < numChildren; i++) {
                    JexlNode nindex = propertyNode.jjtGetChild(i);
                    Object index = nindex.jjtAccept(this, null);
                    object = getAttribute(object, index, nindex);
                }
                propertyNode = propertyNode.jjtGetChild(numChildren);
                Object property = propertyNode.jjtAccept(this, null);
                return new ArrayPointer(propertyNode, object, property);
            } else {
                throw new JexlException(objectNode, "illegal pointer form");
            }
        }
    }

    @Override
    protected Object visit(ASTBitwiseComplNode node, Object data) {
        Object arg = node.jjtGetChild(0).jjtAccept(this, data);
        try {
            Object result = operators.tryOverload(node, JexlOperator.COMPLEMENT, arg);
            return result != JexlEngine.TRY_FAILED ? result : arithmetic.complement(arg);
        } catch (ArithmeticException xrt) {
            throw new JexlException(node, "~ error", xrt);
        }
    }

    @Override
    protected Object visit(ASTNotNode node, Object data) {
        Object val = node.jjtGetChild(0).jjtAccept(this, data);
        try {
            Object result = operators.tryOverload(node, JexlOperator.NOT, val);
            return result != JexlEngine.TRY_FAILED ? result : arithmetic.not(val);
        } catch (ArithmeticException xrt) {
            throw new JexlException(node, "! error", xrt);
        }
    }

    @Override
    protected Object visit(ASTCastNode node, Object data) {
        // Type
        ASTClassLiteral type = (ASTClassLiteral) node.jjtGetChild(0);
        Class c = type.getLiteral();
        // Value
        Object val = node.jjtGetChild(1).jjtAccept(this, data);
        try {
            return arithmetic.cast(c, val);
        } catch (ArithmeticException xrt) {
            throw new JexlException(node, "cast error", xrt);
        }
    }

    @Override
    protected Object visit(ASTEnumerationReference node, Object data) {
        cancelCheck(node);
        final int numChildren = node.jjtGetNumChildren();
        // pass first piece of data in and loop through children
        Object object = data;
        JexlNode objectNode = null;
        for (int c = 0; c < numChildren; c++) {
            objectNode = node.jjtGetChild(c);
            // attempt to evaluate the property within the object)
            object = objectNode.jjtAccept(this, object);
            cancelCheck(node);
        }
        return object;
    }

    @Override
    protected Object visit(ASTEnumerationNode node, Object data) {
        final int numChildren = node.jjtGetNumChildren();
        if (numChildren == 1) {
            JexlNode valNode = node.jjtGetChild(0);
            Object iterableValue = valNode.jjtAccept(this, data);

            if (iterableValue != null) {
                Object forEach = operators.tryOverload(node, JexlOperator.FOR_EACH_INDEXED, iterableValue);
                Iterator<?> itemsIterator = forEach instanceof Iterator
                                      ? (Iterator<?>) forEach
                                      : uberspect.getIndexedIterator(iterableValue);
                return itemsIterator;
            } else {
                return null;
            }
        } else {
            Object initialValue = node.jjtGetChild(0).jjtAccept(this, data);

            ASTJexlLambda generator = (ASTJexlLambda) node.jjtGetChild(1);
            return new GeneratorIterator(initialValue, generator);
        }
    }

    public class GeneratorIterator implements Iterator<Object> {

        protected final ASTJexlLambda node;
        protected final Closure generator;

        protected int i;

        protected Object value;

        protected GeneratorIterator(Object initialValue, ASTJexlLambda node) {
            this.node = node;
            generator = new Closure(Interpreter.this, node);

            i = 0;
            value = initialValue;
        }

        protected void nextValue() {

            i += 1;

            int argCount = node.getArgCount();

            Object[] argv = null;

            if (argCount == 0) {
                argv = EMPTY_PARAMS;
            } else if (argCount == 1) {
                argv = new Object[] {value};
            } else if (argCount == 2) {
                argv = new Object[] {i, value};
            }

            value = generator.execute(null, argv);
        }

        @Override
        public boolean hasNext() {
            return value != null;
        }

        @Override
        public Object next() {
            cancelCheck(node);

            if (value == null)
                throw new NoSuchElementException();

            Object result = value;

            nextValue();

            return result;
        }

        @Override
        public void remove() throws UnsupportedOperationException {
            throw new UnsupportedOperationException();
        }

    }


    @Override
    protected Object visit(ASTExpressionStatement node, Object data) {
        cancelCheck(node);
        Object result = node.jjtGetChild(0).jjtAccept(this, data);
        return result;
    }

    @Override
    protected Object visit(ASTIfStatement node, Object data) {
        final int numChildren = node.jjtGetNumChildren();
        try {
            Object condition = node.jjtGetChild(0).jjtAccept(this, null);
            if (arithmetic.toBoolean(condition)) {
                // first objectNode is true statement
                return node.jjtGetChild(1).jjtAccept(this, null);
            }
            if (numChildren > 2) {
                // if there is an else, execute it.
                return node.jjtGetChild(2).jjtAccept(this, null);
            }
            return null;
        } catch (JexlException.Break stmtBreak) {
            String target = stmtBreak.getLabel();
            if (target == null || !target.equals(node.getLabel())) {
                throw stmtBreak;
            }
            // break
            return null;
        } catch (ArithmeticException xrt) {
            throw new JexlException(node.jjtGetChild(0), "if error", xrt);
        }
    }

    @Override
    protected Object visit(ASTBlock node, Object data) {
        int numChildren = node.jjtGetNumChildren();
        Object result = null;
        for (int i = 0; i < numChildren; i++) {
            try {
                cancelCheck(node);
                result = node.jjtGetChild(i).jjtAccept(this, data);
            } catch (JexlException.Break stmtBreak) {
                String target = stmtBreak.getLabel();
                if (target != null && target.equals(node.getLabel())) {
                    break;
                } else {
                    throw stmtBreak;
                }
            }
        }
        return result;
    }

    @Override
    protected Object visit(ASTReturnStatement node, Object data) {
        Object val = node.jjtGetChild(0).jjtAccept(this, data);
        cancelCheck(node);
        throw new JexlException.Return(node, null, val);
    }

    @Override
    protected Object visit(ASTContinue node, Object data) {
        throw new JexlException.Continue(node, node.getLabel());
    }

    @Override
    protected Object visit(ASTRemove node, Object data) {
        throw new JexlException.Remove(node, node.getLabel());
    }

    @Override
    protected Object visit(ASTBreak node, Object data) {
        throw new JexlException.Break(node, node.getLabel());
    }

    @Override
    protected Object visit(ASTForStatement node, Object data) {
        // Initialize for-loop
        Object result = node.jjtGetChild(0).jjtAccept(this, data);
        boolean when = false;
        while (when = (Boolean) node.jjtGetChild(1).jjtAccept(this, data)) {
            try {
                // Execute loop body
                if (node.jjtGetNumChildren() > 3)
                    result = node.jjtGetChild(3).jjtAccept(this, data);
            } catch (JexlException.Break stmtBreak) {
                String target = stmtBreak.getLabel();
                if (target == null || target.equals(node.getLabel())) {
                    break;
                } else {
                    throw stmtBreak;
                }
            } catch (JexlException.Continue stmtContinue) {
                String target = stmtContinue.getLabel();
                if (target != null && !target.equals(node.getLabel())) {
                    throw stmtContinue;
                }
                // continue;
            }
            // for-increment node
            result = node.jjtGetChild(2).jjtAccept(this, data);
        }
        return result;
    }

    @Override
    protected Object visit(ASTForInitializationNode node, Object data) {
        Object result = null;
        if (node.jjtGetNumChildren() > 0)
            result = node.jjtGetChild(0).jjtAccept(this, data);
        return result;
    }

    @Override
    protected Object visit(ASTForTerminationNode node, Object data) {
        Boolean result = Boolean.TRUE;
        if (node.jjtGetNumChildren() > 0)
            result = arithmetic.toBoolean(node.jjtGetChild(0).jjtAccept(this, data));
        return result;
    }

    @Override
    protected Object visit(ASTForIncrementNode node, Object data) {
        Object result = null;
        if (node.jjtGetNumChildren() > 0)
            result = node.jjtGetChild(0).jjtAccept(this, data);
        return result;
    }

    @Override
    protected Object visit(ASTForeachStatement node, Object data) {
        Object result = null;
        /* first objectNode is the loop variable */
        ASTForeachVar loopReference = (ASTForeachVar) node.jjtGetChild(0);

        ASTIdentifier loopVariable = (ASTIdentifier) loopReference.jjtGetChild(0);

        /* second objectNode is the variable to iterate */
        Object iterableValue = node.jjtGetChild(1).jjtAccept(this, data);

        // make sure there is a value to iterate on
        if (iterableValue != null) {
            if (loopReference.jjtGetNumChildren() > 1) {

                ASTIdentifier loopValueVariable = (ASTIdentifier) loopReference.jjtGetChild(1);

                // get an iterator for the collection/array etc via the introspector.
                Object forEach = operators.tryOverload(node, JexlOperator.FOR_EACH_INDEXED, iterableValue);
                Iterator<?> itemsIterator = forEach instanceof Iterator
                                        ? (Iterator<?>) forEach
                                        : uberspect.getIndexedIterator(iterableValue);

                int i = -1;
                if (itemsIterator != null) {
                    try {
                        /* third objectNode is the statement to execute */
                        JexlNode statement = node.jjtGetNumChildren() >= 3 ? node.jjtGetChild(2) : null;

                        while (itemsIterator.hasNext()) {
                            cancelCheck(node);
                            i += 1;
                            // set loopVariable to value of iterator
                            Object value = itemsIterator.next();
                            if (value instanceof Map.Entry<?,?>) {
                                Map.Entry<?,?> entry = (Map.Entry<?,?>) value;
                                executeAssign(node, loopVariable, entry.getKey(), null, data);
                                executeAssign(node, loopValueVariable, entry.getValue(), null, data);
                            } else {
                                executeAssign(node, loopVariable, i, null, data);
                                executeAssign(node, loopValueVariable, value, null, data);
                            }
                            if (statement != null) {
                                try {
                                    // execute statement
                                    result = statement.jjtAccept(this, data);
                                } catch (JexlException.Break stmtBreak) {
                                    String target = stmtBreak.getLabel();
                                    if (target == null || target.equals(node.getLabel())) {
                                        break;
                                    } else {
                                        throw stmtBreak;
                                    }
                                } catch (JexlException.Continue stmtContinue) {
                                    String target = stmtContinue.getLabel();
                                    if (target != null && !target.equals(node.getLabel())) {
                                        throw stmtContinue;
                                    }
                                    // continue
                                } catch (JexlException.Remove stmtRemove) {
                                    String target = stmtRemove.getLabel();
                                    if (target != null && !target.equals(node.getLabel())) {
                                        throw stmtRemove;
                                    }
                                    itemsIterator.remove();
                                    i -= 1;
                                    // and continue
                                }
                            }
                        }
                    } finally {
                        // closeable iterator handling
                        closeIfSupported(itemsIterator);
                    }
                }

            } else {
                // get an iterator for the collection/array etc via the introspector.
                Object forEach = operators.tryOverload(node, JexlOperator.FOR_EACH, iterableValue);
                Iterator<?> itemsIterator = forEach instanceof Iterator
                                        ? (Iterator<?>) forEach
                                        : uberspect.getIterator(iterableValue);
                if (itemsIterator != null) {
                    try {

                        /* third objectNode is the statement to execute */
                        JexlNode statement = node.jjtGetNumChildren() >= 3 ? node.jjtGetChild(2) : null;

                        while (itemsIterator.hasNext()) {
                            cancelCheck(node);
                            // set loopVariable to value of iterator
                            Object value = itemsIterator.next();
                            executeAssign(node, loopVariable, value, null, data);

                            if (statement != null) {
                                try {
                                    // execute statement
                                    result = statement.jjtAccept(this, data);
                                } catch (JexlException.Break stmtBreak) {
                                    String target = stmtBreak.getLabel();
                                    if (target == null || target.equals(node.getLabel())) {
                                        break;
                                    } else {
                                        throw stmtBreak;
                                    }
                                } catch (JexlException.Continue stmtContinue) {
                                    String target = stmtContinue.getLabel();
                                    if (target != null && !target.equals(node.getLabel())) {
                                        throw stmtContinue;
                                    }
                                    // continue
                                } catch (JexlException.Remove stmtRemove) {
                                    String target = stmtRemove.getLabel();
                                    if (target != null && !target.equals(node.getLabel())) {
                                        throw stmtRemove;
                                    }
                                    itemsIterator.remove();
                                    // and continue
                                }
                            }
                        }
                    } finally {
                        // closeable iterator handling
                        closeIfSupported(itemsIterator);
                    }
                }
            }
        }
        return result;
    }

    @Override
    protected Object visit(ASTForeachVar node, Object data) {
        return null;
    }

    @Override
    protected Object visit(ASTTryStatement node, Object data) {
        Object result = null;
        int num = node.jjtGetNumChildren();
        try {
            // execute try block
            result = node.jjtGetChild(0).jjtAccept(this, data);
        } catch (JexlException.Break stmtBreak) {
            String target = stmtBreak.getLabel();
            if (target == null || !target.equals(node.getLabel())) {
                throw stmtBreak;
            }
            // break
        } catch (JexlException.Continue e) {
            throw e;
        } catch (JexlException.Remove e) {
            throw e;
        } catch (JexlException.Return e) {
            throw e;
        } catch(JexlException.Cancel e) {
            throw e;
        } catch (Throwable t) {
            // if there is no catch block just rethrow
            if (num < 3)
                throw t;
            // Set catch variable
            node.jjtGetChild(1).jjtAccept(this, t);
            // execute catch block
            node.jjtGetChild(2).jjtAccept(this, data);
        } finally {
            // execute finally block if any
            if (num == 2) {
                node.jjtGetChild(1).jjtAccept(this, data);
            } else if (num == 4) {
                node.jjtGetChild(3).jjtAccept(this, data);
            }
        }
        return result;
    }

    @Override
    protected Object visit(ASTTryWithResourceStatement node, Object data) {
        Object result = null;
        int num = node.jjtGetNumChildren();
        try {
            ASTTryResource resReference = (ASTTryResource) node.jjtGetChild(0);
            // Last child is expression that returns the resource
            Object r = resReference.jjtGetChild(resReference.jjtGetNumChildren() - 1).jjtAccept(this, data);
            // get a resource manager for the resource via the introspector
            Object rman = operators.tryOverload(node, JexlOperator.TRY_WITH, r);
            if (JexlEngine.TRY_FAILED != rman)
                r = rman;
            if (resReference.jjtGetNumChildren() == 2) {
               // Set variable
               resReference.jjtGetChild(0).jjtAccept(this, r);
            }
            try (ResourceManager rm = new ResourceManager(r)) {
                // execute try block
                result = node.jjtGetChild(1).jjtAccept(this, data);
            }
        } catch (JexlException.Break stmtBreak) {
            String target = stmtBreak.getLabel();
            if (target == null || !target.equals(node.getLabel())) {
                throw stmtBreak;
            }
            // break
        } catch (JexlException.Continue e) {
            throw e;
        } catch (JexlException.Remove e) {
            throw e;
        } catch (JexlException.Return e) {
            throw e;
        } catch(JexlException.Cancel e) {
            throw e;
        } catch (Throwable t) {
            // if there is no catch block just rethrow
            if (num < 4)
                InterpreterBase.<RuntimeException>doThrow(t);
            // set catch variable
            node.jjtGetChild(2).jjtAccept(this, t);
            // execute catch block
            node.jjtGetChild(3).jjtAccept(this, data);
        } finally {
            // execute finally block if any
            if (num == 3) {
                node.jjtGetChild(2).jjtAccept(this, data);
            } else if (num == 5) {
                node.jjtGetChild(4).jjtAccept(this, data);
            }
        }
        return result;
    }

    @Override
    protected Object visit(ASTTryVar node, Object data) {
        ASTIdentifier variable = (ASTIdentifier) node.jjtGetChild(0);
        executeAssign(node, variable, data, null, null);
        return null;
    }

    @Override
    protected Object visit(ASTTryResource node, Object data) {
        return null;
    }

    @Override
    protected Object visit(ASTThrowStatement node, Object data) {
        cancelCheck(node);
        Object val = node.jjtGetChild(0).jjtAccept(this, data);
        if (val instanceof Throwable)
            InterpreterBase.<RuntimeException>doThrow((Throwable) val);
        String message = arithmetic.toString(val);
        if (message != null) {
            throw new RuntimeException(message);
        } else {
            throw new RuntimeException();
        }
    }

    @Override
    protected Object visit(ASTAssertStatement node, Object data) {
        if (isAssertions()) {
            cancelCheck(node);
            boolean test = arithmetic.toBoolean(node.jjtGetChild(0).jjtAccept(this, data));
            if (!test) {
                if (node.jjtGetNumChildren() > 1) {
                    Object val = node.jjtGetChild(1).jjtAccept(this, data);
                    throw new AssertionError(val);
                } else {
                    throw new AssertionError();
                }
            }
        }
        return null;
    }

    @Override
    protected Object visit(ASTWhileStatement node, Object data) {
        Object result = null;
        /* first objectNode is the expression */
        Node expressionNode = node.jjtGetChild(0);
        while (arithmetic.toBoolean(expressionNode.jjtAccept(this, data))) {
            cancelCheck(node);
            if (node.jjtGetNumChildren() > 1) {
                try {
                    // execute statement
                    result = node.jjtGetChild(1).jjtAccept(this, data);
                } catch (JexlException.Break stmtBreak) {
                    String target = stmtBreak.getLabel();
                    if (target == null || target.equals(node.getLabel())) {
                        break;
                    } else {
                        throw stmtBreak;
                    }
                } catch (JexlException.Continue stmtContinue) {
                    String target = stmtContinue.getLabel();
                    if (target != null && !target.equals(node.getLabel())) {
                        throw stmtContinue;
                    }
                    // continue
                }
            }
        }
        return result;
    }

    @Override
    protected Object visit(ASTDoWhileStatement node, Object data) {
        Object result = null;
        /* last objectNode is the expression */
        Node expressionNode = node.jjtGetChild(1);
        do {
            cancelCheck(node);

            try {
                // execute statement
                result = node.jjtGetChild(0).jjtAccept(this, data);
            } catch (JexlException.Break stmtBreak) {
                String target = stmtBreak.getLabel();
                if (target == null || target.equals(node.getLabel())) {
                    break;
                } else {
                    throw stmtBreak;
                }
            } catch (JexlException.Continue stmtContinue) {
                String target = stmtContinue.getLabel();
                if (target != null && !target.equals(node.getLabel())) {
                    throw stmtContinue;
                }
                // continue
            }
        } while (arithmetic.toBoolean(expressionNode.jjtAccept(this, data)));

        return result;
    }

    @Override
    protected Object visit(ASTSynchronizedStatement node, Object data) {
        Object result = null;
        /* first objectNode is the synchronization expression */
        Node expressionNode = node.jjtGetChild(0);
        try {
            synchronized (expressionNode.jjtAccept(this, data)) {
                cancelCheck(node);
                if (node.jjtGetNumChildren() > 1) {
                    // execute statement
                    result = node.jjtGetChild(1).jjtAccept(this, data);
                }
            }
        } catch (JexlException.Break stmtBreak) {
            String target = stmtBreak.getLabel();
            if (target == null || !target.equals(node.getLabel())) {
                throw stmtBreak;
            }
            // break
        }
        return result;
    }

    @Override
    protected Object visit(ASTSwitchStatement node, Object data) {
        Object result = null;
        /* first objectNode is the switch expression */
        Object left = node.jjtGetChild(0).jjtAccept(this, data);
        try {
            int childCount = node.jjtGetNumChildren();
            boolean matched = false;
            Class scope = left != null ? left.getClass() : Void.class;
            // check all cases first
            for (int i = 1; i < childCount; i++) {
                JexlNode child = node.jjtGetChild(i);
                if (!matched && child instanceof ASTSwitchStatementCase) {
                    JexlNode label = child.jjtGetChild(0);
                    Object right = label instanceof ASTIdentifier ? label.jjtAccept(this, scope) : label.jjtAccept(this, data);
                    try {
                        Object caseMatched = operators.tryOverload(child, JexlOperator.EQ, left, right);
                        if (caseMatched == JexlEngine.TRY_FAILED)
                            caseMatched = arithmetic.equals(left, right) ? Boolean.TRUE : Boolean.FALSE;
                        matched = arithmetic.toBoolean(caseMatched);
                    } catch (ArithmeticException xrt) {
                        throw new JexlException(node, "== error", xrt);
                    }
                }
                if (matched)
                    result = child.jjtAccept(this, data);
            }
            // otherwise jump to default case
            if (!matched) {
                for (int i = 1; i < childCount; i++) {
                    JexlNode child = node.jjtGetChild(i);
                    if (child instanceof ASTSwitchStatementDefault)
                        matched = true;
                    if (matched)
                        result = child.jjtAccept(this, data);
                }
            }
        } catch (JexlException.Break stmtBreak) {
            String target = stmtBreak.getLabel();
            if (target != null && !target.equals(node.getLabel())) {
                throw stmtBreak;
            }
            // break
        }
        return result;
    }

    @Override
    protected Object visit(ASTSwitchStatementCase node, Object data) {
        Object result = null;
        int childCount = node.jjtGetNumChildren();
        for (int i = 1; i < childCount; i++) {
            cancelCheck(node);
            result = node.jjtGetChild(i).jjtAccept(this, data);
        }
        return result;
    }

    @Override
    protected Object visit(ASTSwitchStatementDefault node, Object data) {
        Object result = null;
        int childCount = node.jjtGetNumChildren();
        for (int i = 0; i < childCount; i++) {
            cancelCheck(node);
            result = node.jjtGetChild(i).jjtAccept(this, data);
        }
        return result;
    }

    @Override
    protected Object visit(ASTSwitchExpression node, Object data) {
        /* first objectNode is the switch expression */
        Object left = node.jjtGetChild(0).jjtAccept(this, data);
        int childCount = node.jjtGetNumChildren();
        Class scope = left != null ? left.getClass() : Void.class;
        // check all cases first
        for (int i = 1; i < childCount; i++) {
            JexlNode child = node.jjtGetChild(i);
            if (child instanceof ASTSwitchExpressionCase) {
                JexlNode labels = child.jjtGetChild(0);
                boolean matched = false;
                // check all labels
                for (int j = 0; j < labels.jjtGetNumChildren(); j++) {
                    JexlNode label = labels.jjtGetChild(j);
                    Object right = label instanceof ASTIdentifier ? label.jjtAccept(this, scope) : label.jjtAccept(this, data);
                    try {
                        Object caseMatched = operators.tryOverload(child, JexlOperator.EQ, left, right);
                        if (caseMatched == JexlEngine.TRY_FAILED)
                            caseMatched = arithmetic.equals(left, right) ? Boolean.TRUE : Boolean.FALSE;
                        matched = arithmetic.toBoolean(caseMatched);
                    } catch (ArithmeticException xrt) {
                        throw new JexlException(node, "== error", xrt);
                    }
                    if (matched) {
                        return child.jjtAccept(this, data);
                    }
                }
            }
        }
        // otherwise jump to default case
        for (int i = 1; i < childCount; i++) {
            JexlNode child = node.jjtGetChild(i);
            if (child instanceof ASTSwitchExpressionDefault) {
                return child.jjtAccept(this, data);
            }
        }
        return null;
    }

    @Override
    protected Object visit(ASTSwitchExpressionCase node, Object data) {
        Object result = null;
        int childCount = node.jjtGetNumChildren();
        for (int i = 1; i < childCount; i++) {
            cancelCheck(node);
            result = node.jjtGetChild(i).jjtAccept(this, data);
        }
        return result;
    }

    @Override
    protected Object visit(ASTSwitchExpressionCaseLabel node, Object data) {
        return null;
    }

    @Override
    protected Object visit(ASTSwitchExpressionDefault node, Object data) {
        Object result = null;
        int childCount = node.jjtGetNumChildren();
        for (int i = 0; i < childCount; i++) {
            cancelCheck(node);
            result = node.jjtGetChild(i).jjtAccept(this, data);
        }
        return result;
    }

    @Override
    protected Object visit(ASTAndNode node, Object data) {
        /**
         * The pattern for exception mgmt is to let the child*.jjtAccept out of the try/catch loop so that if one fails,
         * the ex will traverse up to the interpreter. In cases where this is not convenient/possible, JexlException
         * must be caught explicitly and rethrown.
         */
        Object left = node.jjtGetChild(0).jjtAccept(this, data);
        try {
            boolean leftValue = arithmetic.toBoolean(left);
            if (!leftValue) {
                return Boolean.FALSE;
            }
        } catch (ArithmeticException xrt) {
            throw new JexlException(node.jjtGetChild(0), "boolean coercion error", xrt);
        }
        Object right = node.jjtGetChild(1).jjtAccept(this, data);
        try {
            boolean rightValue = arithmetic.toBoolean(right);
            if (!rightValue) {
                return Boolean.FALSE;
            }
        } catch (ArithmeticException xrt) {
            throw new JexlException(node.jjtGetChild(1), "boolean coercion error", xrt);
        }
        return Boolean.TRUE;
    }

    @Override
    protected Object visit(ASTOrNode node, Object data) {
        Object left = node.jjtGetChild(0).jjtAccept(this, data);
        try {
            boolean leftValue = arithmetic.toBoolean(left);
            if (leftValue) {
                return Boolean.TRUE;
            }
        } catch (ArithmeticException xrt) {
            throw new JexlException(node.jjtGetChild(0), "boolean coercion error", xrt);
        }
        Object right = node.jjtGetChild(1).jjtAccept(this, data);
        try {
            boolean rightValue = arithmetic.toBoolean(right);
            if (rightValue) {
                return Boolean.TRUE;
            }
        } catch (ArithmeticException xrt) {
            throw new JexlException(node.jjtGetChild(1), "boolean coercion error", xrt);
        }
        return Boolean.FALSE;
    }

    @Override
    protected Object visit(ASTNullLiteral node, Object data) {
        return null;
    }

    @Override
    protected Object visit(ASTThisNode node, Object data) {
        return context;
    }

    @Override
    protected Object visit(ASTTrueNode node, Object data) {
        return Boolean.TRUE;
    }

    @Override
    protected Object visit(ASTFalseNode node, Object data) {
        return Boolean.FALSE;
    }

    @Override
    protected Object visit(ASTNumberLiteral node, Object data) {
        if (data != null && node.isInteger()) {
            return getAttribute(data, node.getLiteral(), node);
        }
        return node.getLiteral();
    }

    @Override
    protected Object visit(ASTStringLiteral node, Object data) {
        if (data != null) {
            return getAttribute(data, node.getLiteral(), node);
        }
        return node.getLiteral();
    }

    @Override
    protected Object visit(ASTRegexLiteral node, Object data) {
        return node.getLiteral();
    }

    @Override
    protected Object visit(ASTClassLiteral node, Object data) {
        return node.getLiteral();
    }

    @Override
    protected Object visit(ASTArrayLiteral node, Object data) {
        int childCount = node.jjtGetNumChildren();
        JexlArithmetic.ArrayBuilder ab = arithmetic.arrayBuilder(childCount);
        boolean extended = node.isExtended();
        boolean immutable = node.isImmutable();
        final boolean cacheable = cache && immutable && node.isConstant();
        Object cached = cacheable ? node.jjtGetValue() : null;
        if (cached != null)
            return cached;

        for (int i = 0; i < childCount; i++) {
            cancelCheck(node);
            JexlNode child = node.jjtGetChild(i);
            if (child instanceof ASTEnumerationNode || child instanceof ASTEnumerationReference) {
                Iterator<?> it = (Iterator<?>) child.jjtAccept(this, data);
                if (it != null) {
                    try {
                        while (it.hasNext()) {
                            Object entry = it.next();
                            ab.add(entry);
                        }
                    } finally {
                        closeIfSupported(it);
                    }
                }
            } else {
                Object entry = child.jjtAccept(this, data);
                ab.add(entry);
            }
        }
        if (immutable) {
            Object result = ab.create(true);
            if (result instanceof List<?>)
                result = Collections.unmodifiableList((List<?>) result);
            if (cacheable)
                node.jjtSetValue(result);
            return result;
        } else {
            return ab.create(extended);
        }
    }

    @Override
    protected Object visit(ASTSetLiteral node, Object data) {
        boolean immutable = node.isImmutable();
        final boolean cacheable = cache && immutable && node.isConstant();
        Object cached = cacheable ? node.jjtGetValue() : null;
        if (cached != null)
            return cached;
        int childCount = node.jjtGetNumChildren();
        JexlArithmetic.SetBuilder mb = arithmetic.setBuilder(childCount);
        for (int i = 0; i < childCount; i++) {
            cancelCheck(node);
            JexlNode child = node.jjtGetChild(i);
            if (child instanceof ASTEnumerationNode || child instanceof ASTEnumerationReference) {
                Iterator<?> it = (Iterator<?>) child.jjtAccept(this, data);
                if (it != null) {
                    try {
                        while (it.hasNext()) {
                            Object entry = it.next();
                            mb.add(entry);
                        }
                    } finally {
                        closeIfSupported(it);
                    }
                }
            } else {
                Object entry = child.jjtAccept(this, data);
                mb.add(entry);
            }
        }
        if (immutable) {
            Object result = mb.create();
            if (result instanceof Set<?>)
                result = Collections.unmodifiableSet((Set<?>) result);
            if (cacheable)
                node.jjtSetValue(result);
            return result;
        } else {
            return mb.create();
        }
    }

    @Override
    protected Object visit(ASTMapLiteral node, Object data) {
        boolean immutable = node.isImmutable();
        final boolean cacheable = cache && immutable && node.isConstant();
        Object cached = cacheable ? node.jjtGetValue() : null;
        if (cached != null)
            return cached;
        int childCount = node.jjtGetNumChildren();
        JexlArithmetic.MapBuilder mb = arithmetic.mapBuilder(childCount);
        for (int i = 0; i < childCount; i++) {
            cancelCheck(node);
            JexlNode child = node.jjtGetChild(i);
            if (child instanceof ASTMapEntry) {
                Object[] entry = (Object[]) (child).jjtAccept(this, data);
                mb.put(entry[0], entry[1]);
            } else {
                Iterator<Object> it = (Iterator<Object>) (child).jjtAccept(this, data);
                int j = 0;
                if (it != null) {
                    try {
                        while (it.hasNext()) {
                            Object value = it.next();
                            if (value instanceof Map.Entry<?,?>) {
                                Map.Entry<?,?> entry = (Map.Entry<?,?>) value;
                                mb.put(entry.getKey(), entry.getValue());
                            } else {
                                mb.put(i, value);
                            }
                            i++;
                        }
                    } finally {
                        closeIfSupported(it);
                    }
                }
            }
        }
        if (immutable) {
            Object result = mb.create();
            if (result instanceof Map<?,?>)
                result = Collections.unmodifiableMap((Map<?,?>) result);
            if (cacheable)
                node.jjtSetValue(result);
            return result;
        } else {
            return mb.create();
        }
    }

    @Override
    protected Object visit(ASTMapEntry node, Object data) {
        Object key = node.jjtGetChild(0).jjtAccept(this, data);
        Object value = node.jjtGetChild(1).jjtAccept(this, data);
        return new Object[]{key, value};
    }

    @Override
    protected Object visit(ASTMapEntryLiteral node, Object data) {
        Object key = node.jjtGetChild(0).jjtAccept(this, data);
        Object value = node.jjtGetChild(1).jjtAccept(this, data);

        return arithmetic.createMapEntry(key, value);
    }

    @Override
    protected Object visit(ASTMapEnumerationNode node, Object data) {
        JexlNode valNode = node.jjtGetChild(0);
        Object iterableValue = valNode.jjtAccept(this, data);

        if (iterableValue != null) {
            Object forEach = operators.tryOverload(node, JexlOperator.FOR_EACH_INDEXED, iterableValue);
            Iterator<?> itemsIterator = forEach instanceof Iterator
                                   ? (Iterator<?>) forEach
                                   : uberspect.getIndexedIterator(iterableValue);
            return itemsIterator;
        } else {
            return null;
        }
    }

    @Override
    protected Object visit(ASTInlinePropertyAssignment node, Object data) {

        int childCount = node.jjtGetNumChildren();

        for (int i = 0; i < childCount; i++) {
            cancelCheck(node);

            JexlNode p = node.jjtGetChild(i);

            if (p instanceof ASTInlinePropertyEntry) {

               Object[] entry = (Object[]) p.jjtAccept(this, null);

               String name = String.valueOf(entry[0]);
               Object value = entry[1];

               setAttribute(data, name, value, p, JexlOperator.PROPERTY_SET);

            } else if (p instanceof ASTInlinePropertyArrayEntry) {

               Object[] entry = (Object[]) p.jjtAccept(this, null);

               Object key = entry[0];
               Object value = entry[1];

               setAttribute(data, key, value, p, JexlOperator.ARRAY_SET);

            } else if (p instanceof ASTInlinePropertyNullEntry) {

               ASTInlinePropertyNullEntry entry = (ASTInlinePropertyNullEntry) p;

               JexlNode name = entry.jjtGetChild(0);
               Object key = name instanceof ASTIdentifier ? ((ASTIdentifier) name).getName() : name.jjtAccept(this, null);
               String property = String.valueOf(key);

               Object value = getAttribute(data, property, p);

               if (value == null) {
                  value = entry.jjtAccept(this, null);
                  setAttribute(data, property, value, p, JexlOperator.PROPERTY_SET);
               }

            } else if (p instanceof ASTInlinePropertyArrayNullEntry) {

               ASTInlinePropertyArrayNullEntry entry = (ASTInlinePropertyArrayNullEntry) p;

               Object key = entry.jjtGetChild(0).jjtAccept(this, null);
               Object value = getAttribute(data, key, p);

               if (value == null) {
                  value = entry.jjtAccept(this, null);
                  setAttribute(data, key, value, p, JexlOperator.ARRAY_SET);
               }

            } else {

               // ASTReference
               p.jjtAccept(this, data);
            }
        }
        return data;
    }

    @Override
    protected Object visit(ASTInlinePropertyArrayEntry node, Object data) {

        Object key = node.jjtGetChild(0).jjtAccept(this, data);
        Object value = node.jjtGetChild(1).jjtAccept(this, data);

        return new Object[] {key, value};
    }

    @Override
    protected Object visit(ASTInlinePropertyEntry node, Object data) {
        JexlNode name = node.jjtGetChild(0);

        Object key = name instanceof ASTIdentifier ? ((ASTIdentifier) name).getName() : name.jjtAccept(this, data);
        Object value = node.jjtGetChild(1).jjtAccept(this, data);

        return new Object[] {key, value};
    }

    @Override
    protected Object visit(ASTInlinePropertyNullEntry node, Object data) {
        return node.jjtGetChild(1).jjtAccept(this, data);
    }

    @Override
    protected Object visit(ASTInlinePropertyArrayNullEntry node, Object data) {
        return node.jjtGetChild(1).jjtAccept(this, data);
    }

    @Override
    protected Object visit(ASTTernaryNode node, Object data) {
        Object condition = node.jjtGetChild(0).jjtAccept(this, data);
        if (condition != null && arithmetic.toBoolean(condition))
            return node.jjtGetChild(1).jjtAccept(this, data);
        if (node.jjtGetNumChildren() == 3) {
            return node.jjtGetChild(2).jjtAccept(this, data);
        }
        return null;
    }

    @Override
    protected Object visit(ASTElvisNode node, Object data) {
        Object condition = node.jjtGetChild(0).jjtAccept(this, data);
        if (condition != null && arithmetic.toBoolean(condition)) {
            return condition;
        } else {
            return node.jjtGetChild(1).jjtAccept(this, data);
        }
    }

    @Override
    protected Object visit(ASTNullpNode node, Object data) {
        Object lhs = node.jjtGetChild(0).jjtAccept(this, data);
        return lhs != null? lhs : node.jjtGetChild(1).jjtAccept(this, data);
    }

    @Override
    protected Object visit(ASTSizeFunction node, Object data) {
        try {
            Object val = node.jjtGetChild(0).jjtAccept(this, data);
            return operators.size(node, val);
        } catch(JexlException xany) {
            return 0;
        }
    }

    @Override
    protected Object visit(ASTSizeMethod node, Object data) {
        Object val = node.jjtGetChild(0).jjtAccept(this, data);
        return operators.size(node, val);
    }

    @Override
    protected Object visit(ASTEmptyFunction node, Object data) {
        try {
            Object value = node.jjtGetChild(0).jjtAccept(this, data);
            return operators.empty(node, value);
        } catch(JexlException xany) {
            return true;
        }
    }

    @Override
    protected Object visit(ASTEmptyMethod node, Object data) {
        Object val = node.jjtGetChild(0).jjtAccept(this, data);
        return operators.empty(node, val);
    }

    @Override
    protected Object visit(ASTJexlScript node, Object data) {
        if (node instanceof ASTJexlLambda && !((ASTJexlLambda) node).isTopLevel()) {
            return Closure.create(this, (ASTJexlLambda) node);
        } else {
            final int numChildren = node.jjtGetNumChildren();
            Object result = null;
            for (int i = 0; i < numChildren; i++) {
                JexlNode child = node.jjtGetChild(i);
                result = child.jjtAccept(this, data);
                cancelCheck(child);
            }
            return result;
        }
    }

    @Override
    protected Object visit(ASTReferenceExpression node, Object data) {
        return node.jjtGetChild(0).jjtAccept(this, data);
    }

    @Override
    protected Object visit(ASTVar node, Object data) {
        int symbol = node.getSymbol();
        boolean isFinal = frame.isVariableFinal(symbol);
        if (isFinal) {
            throw new JexlException(node, "can not redefine a final variable: " + node.getName());
        }
        // Adjust frame variable modifiers
        frame.setModifiers(symbol, node.getType(), node.isFinal(), node.isRequired());
        // if we have a var, we have a scope thus a frame
        if (frame.has(symbol)) {
            return frame.get(symbol);
        } else {
            frame.set(symbol, null);
            return null;
        }
    }

    @Override
    protected Object visit(ASTExtVar node, Object data) {
        return visit((ASTVar) node, data);
    }

    @Override
    protected Object visit(ASTIdentifier node, Object data) {
        cancelCheck(node);
        String name = node.getName();
        if (data == null) {
            int symbol = node.getSymbol();
            // if we have a symbol, we have a scope thus a frame
            if (symbol >= 0 && frame.has(symbol)) {
                return frame.get(symbol);
            }
            Object value = context.get(name);

            if (value == null && node.jjtGetParent() instanceof ASTExpressionStatement) {

               JexlMethod vm = uberspect.getMethod(arithmetic, name, EMPTY_PARAMS);

               if (vm != null) {

                   try {
                      Object eval = vm.invoke(arithmetic, EMPTY_PARAMS);

                      if (cache && vm.isCacheable()) {
                          Funcall funcall = new ArithmeticFuncall(vm, false);
                          node.jjtSetValue(funcall);
                      }

                      return eval;

                   } catch (JexlException xthru) {
                       throw xthru;
                   } catch (Exception xany) {
                       throw invocationException(node, name, xany);
                   }
               }
            }

            if (value == null
                && !(node.jjtGetParent() instanceof ASTReference)
                && !(context.has(name))
                && !node.isTernaryProtected()) {
                return jexl.safe
                        ? null
                        : unsolvableVariable(node, name, !(node.getSymbol() >= 0 || context.has(name)));
            }
            return value;
        } else {
            return getAttribute(data, name, node);
        }
    }

    @Override
    protected Object visit(ASTArrayAccess node, Object data) {
        // first objectNode is the identifier
        Object object = data;
        // can have multiple nodes - either an expression, integer literal or reference
        int numChildren = node.jjtGetNumChildren();
        for (int i = 0; i < numChildren; i++) {
            JexlNode nindex = node.jjtGetChild(i);
            if (object == null) {
                return unsolvableProperty(nindex, stringifyProperty(nindex), false, null);
            }
            Object index = nindex.jjtAccept(this, null);
            cancelCheck(node);
            object = getAttribute(object, index, nindex);
        }
        return object;
    }

    /**
     * Evaluates an access identifier based on the 2 main implementations;
     * static (name or numbered identifier) or dynamic (jxlt).
     * @param node the identifier access node
     * @return the evaluated identifier
     */
    private Object evalIdentifier(ASTIdentifierAccess node) {
        if (node instanceof ASTIdentifierAccessJxlt) {
            final ASTIdentifierAccessJxlt accessJxlt = (ASTIdentifierAccessJxlt) node;
            final String src = node.getName();
            Throwable cause = null;
            TemplateEngine.TemplateExpression expr = (TemplateEngine.TemplateExpression) accessJxlt.getExpression();
            try {
                if (expr == null) {
                    TemplateEngine jxlt = jexl.jxlt();
                    expr = jxlt.parseExpression(node.jexlInfo(), src, frame != null ? frame.getScope() : null);
                    accessJxlt.setExpression(expr);
                }
                if (expr != null) {
                    Object name = expr.evaluate(frame, context);
                    if (name != null) {
                        Integer id = ASTIdentifierAccess.parseIdentifier(name.toString());
                        return id != null ? id : name;
                    }
                }
            } catch (JxltEngine.Exception xjxlt) {
                cause = xjxlt;
            }
            return node.isSafe() ? null : unsolvableProperty(node, src, true, cause);
        } else {
            return node.getIdentifier();
        }
    }

    @Override
    protected Object visit(ASTIdentifierAccess node, Object data) {
        if (data == null) {
            return null;
        }
        Object id = evalIdentifier(node);
        return getAttribute(data, id, node);
    }

    @Override
    protected Object visit(ASTReference node, Object data) {
        cancelCheck(node);
        final int numChildren = node.jjtGetNumChildren();
        final JexlNode parent = node.jjtGetParent();
        // pass first piece of data in and loop through children
        Object object = data;
        JexlNode objectNode = null;
        JexlNode ptyNode = null;
        StringBuilder ant = null;
        boolean antish = !(parent instanceof ASTReference);
        int v = 1;
        main:
        for (int c = 0; c < numChildren; c++) {
            objectNode = node.jjtGetChild(c);
            if (objectNode instanceof ASTMethodNode) {
                if (object == null) {
                    // we may be performing a method call on an antish var
                    if (ant != null) {
                        JexlNode child = objectNode.jjtGetChild(0);
                        if (child instanceof ASTIdentifierAccess) {
                            int alen = ant.length();
                            ant.append('.');
                            ant.append(((ASTIdentifierAccess) child).getName());
                            object = context.get(ant.toString());
                            if (object != null) {
                                object = visit((ASTMethodNode) objectNode, object, context);
                                continue;
                            } else {
                                // remove method name from antish
                                ant.delete(alen, ant.length());
                            }
                        }
                    }
                    break;
                } else {
                    antish = false;
                }
            } else if (objectNode instanceof ASTArrayAccess) {
                if (object == null) {
                    break;
                } else {
                    antish = false;
                }
            }
            // attempt to evaluate the property within the object (visit(ASTIdentifierAccess node))
            object = objectNode.jjtAccept(this, object);
            cancelCheck(node);
            if (object != null) {
                // disallow mixing antish variable & bean with same root; avoid ambiguity
                antish = false;
            } else if (antish) {
                // skip the first node case since it was trialed in jjtAccept above and returned null
                if (c > 0) {
                    // create first from first node
                    if (ant == null) {
                        // if we still have a null object, check for an antish variable
                        JexlNode first = node.jjtGetChild(0);
                        if (first instanceof ASTIdentifier) {
                            ASTIdentifier afirst = (ASTIdentifier) first;
                            ant = new StringBuilder(afirst.getName());
                        } else {
                            // not an identifier, not antish
                            ptyNode = objectNode;
                            break main;
                        }
                    }
                    // catch up to current node
                    for (; v <= c; ++v) {
                        JexlNode child = node.jjtGetChild(v);
                        if (child instanceof ASTIdentifierAccess) {
                            ASTIdentifierAccess achild = (ASTIdentifierAccess) child;
                            if (achild.isSafe() || achild.isExpression()) {
                                break main;
                            }
                            ant.append('.');
                            ant.append(achild.getName());
                        } else {
                            // not an identifier, not antish
                            ptyNode = objectNode;
                            break main;
                        }
                    }
                    // solve antish
                    object = context.get(ant.toString());
                }
            } else if (c != numChildren - 1) {
                // only the last one may be null
                ptyNode = objectNode;
                break; //
            }
        }
        if (object == null && !node.isTernaryProtected()) {
            if (ptyNode != null) {
                // am I the left-hand side of a safe op ?
                return ptyNode.isSafeLhs(jexl.safe)
                       ? null
                       : unsolvableProperty(node, stringifyProperty(ptyNode), ptyNode == objectNode, null);
            }
            if (antish) {
                String pstr = stringifyProperty(node);
                String aname = ant != null? ant.toString() : pstr;
                boolean undefined = !(context.has(aname) || isLocalVariable(node, 0) || isFunctionCall(node));
                // variable unknown in context and not a local
                return node.isSafeLhs(jexl.safe)
                        ? null
                        : unsolvableVariable(node, undefined? pstr : aname, undefined);
            }
        }
        return object;
    }

    @Override
    protected Object visit(ASTMultipleIdentifier node, Object data) {
        return null;
    }

    @Override
    protected Object visit(ASTMultipleAssignment node, Object data) {
        cancelCheck(node);
        // Vector of identifiers to assign values to
        JexlNode identifiers = node.jjtGetChild(0);
        // Assignable values
        Object assignableValue = node.jjtGetChild(1).jjtAccept(this, data);
        return executeMultipleAssign(node, identifiers, assignableValue, data);
    }

    @Override
    protected Object visit(ASTMultipleInitialization node, Object data) {
        cancelCheck(node);
        // Vector of identifiers to assign values to
        JexlNode identifiers = node.jjtGetChild(0);
        // Initialize variables
        final int num = identifiers.jjtGetNumChildren();
        for (int i = 0; i < num; i++) {
            JexlNode left = identifiers.jjtGetChild(i);
            left.jjtAccept(this, data);
        }
        // Assignable values
        Object assignableValue = node.jjtGetChild(1).jjtAccept(this, data);
        return executeMultipleAssign(node, identifiers, assignableValue, data);
    }

    /**
     * Executes a multiple assignment.
     * @param node        the node
     * @param identifiers the reference to assign to
     * @param value       the value expression to assign
     * @param data        the data
     * @return the left hand side
     */
    protected Object executeMultipleAssign(JexlNode node, JexlNode identifiers, Object value, Object data) { // CSOFF: MethodLength
        Object result = null;
        final int num = identifiers.jjtGetNumChildren();
        // Use separate logic for maps and non-iterable objects for destructuring
        if (value instanceof Map<?,?>) {
            Map<?,?> assignableMap = (Map<?,?>) value;
            for (int i = 0; i < num; i++) {
                cancelCheck(node);
                JexlNode left = identifiers.jjtGetChild(i);
                ASTIdentifier var = (ASTIdentifier) left;
                Object right = assignableMap.get(var.getName());
                result = executeAssign(left, left, right, null, data);
            }
        } else if (value != null) {
            Object forEach = operators.tryOverload(node, JexlOperator.FOR_EACH, value);
            Iterator<?> itemsIterator = forEach instanceof Iterator
                                    ? (Iterator<?>) forEach
                                    : uberspect.getIterator(value);
            if (itemsIterator != null) {
                try {
                    int i = -1;
                    while (itemsIterator.hasNext()) {
                        cancelCheck(node);
                        i += 1;
                        // Stop if we are out of variables to assign to
                        if (i == num)
                            break;
                        // The value to assign
                        Object right = itemsIterator.next();
                        // The identifier to assign to
                        JexlNode left = identifiers.jjtGetChild(i);
                        result = executeAssign(left, left, right, null, data);
                    }
                    while (i + 1 < num) {
                        JexlNode left = identifiers.jjtGetChild(++i);
                        ASTIdentifier var = (ASTIdentifier) left;
                        result = executeAssign(left, left, null, null, data);
                    }
                } finally {
                    //  closeable iterator handling
                    closeIfSupported(itemsIterator);
                }
            } else {
                for (int i = 0; i < num; i++) {
                    cancelCheck(node);
                    JexlNode left = identifiers.jjtGetChild(i);
                    ASTIdentifier var = (ASTIdentifier) left;
                    Object right = getAttribute(value, var.getName(), node);
                    result = executeAssign(left, left, right, null, data);
                }
            }
        } else {
            for (int i = 0; i < num; i++) {
                cancelCheck(node);
                JexlNode left = identifiers.jjtGetChild(i);
                ASTIdentifier var = (ASTIdentifier) left;
                result = executeAssign(left, left, null, null, data);
            }
        }
        return result;
    }

    @Override
    protected Object visit(ASTInitialization node, Object data) {
        JexlNode left = node.jjtGetChild(0);
        Object right = node.jjtGetChild(1).jjtAccept(this, data);
        // Initialize variable
        left.jjtAccept(this, data);
        return executeAssign(node, left, right, null, data);
    }

    @Override
    protected Object visit(ASTAssignment node, Object data) {
        JexlNode left = node.jjtGetChild(0);
        Object right = node.jjtGetChild(1).jjtAccept(this, data);
        return executeAssign(node, left, right, null, data);
    }

    @Override
    protected Object visit(ASTNullAssignment node, Object data) {
        JexlNode left = node.jjtGetChild(0);
        Object value = left.jjtAccept(this, data);
        if (value == null) {
           Object right = node.jjtGetChild(1).jjtAccept(this, data);
           return executeAssign(node, left, right, null, data);
        }
        return value;
    }

    @Override
    protected Object visit(ASTSetAddNode node, Object data) {
        JexlNode left = node.jjtGetChild(0);
        Object right = node.jjtGetChild(1).jjtAccept(this, data);
        return executeAssign(node, left, right, JexlOperator.SELF_ADD, data);
    }

    @Override
    protected Object visit(ASTSetSubNode node, Object data) {
        JexlNode left = node.jjtGetChild(0);
        Object right = node.jjtGetChild(1).jjtAccept(this, data);
        return executeAssign(node, left, right, JexlOperator.SELF_SUBTRACT, data);
    }

    @Override
    protected Object visit(ASTSetMultNode node, Object data) {
        JexlNode left = node.jjtGetChild(0);
        Object right = node.jjtGetChild(1).jjtAccept(this, data);
        return executeAssign(node, left, right, JexlOperator.SELF_MULTIPLY, data);
    }

    @Override
    protected Object visit(ASTSetDivNode node, Object data) {
        JexlNode left = node.jjtGetChild(0);
        Object right = node.jjtGetChild(1).jjtAccept(this, data);
        return executeAssign(node, left, right, JexlOperator.SELF_DIVIDE, data);
    }

    @Override
    protected Object visit(ASTSetModNode node, Object data) {
        JexlNode left = node.jjtGetChild(0);
        Object right = node.jjtGetChild(1).jjtAccept(this, data);
        return executeAssign(node, left, right, JexlOperator.SELF_MOD, data);
    }

    @Override
    protected Object visit(ASTSetAndNode node, Object data) {
        JexlNode left = node.jjtGetChild(0);
        Object right = node.jjtGetChild(1).jjtAccept(this, data);
        return executeAssign(node, left, right, JexlOperator.SELF_AND, data);
    }

    @Override
    protected Object visit(ASTSetOrNode node, Object data) {
        JexlNode left = node.jjtGetChild(0);
        Object right = node.jjtGetChild(1).jjtAccept(this, data);
        return executeAssign(node, left, right, JexlOperator.SELF_OR, data);
    }

    @Override
    protected Object visit(ASTSetXorNode node, Object data) {
        JexlNode left = node.jjtGetChild(0);
        Object right = node.jjtGetChild(1).jjtAccept(this, data);
        return executeAssign(node, left, right, JexlOperator.SELF_XOR, data);
    }

    @Override
    protected Object visit(ASTSetShlNode node, Object data) {
        JexlNode left = node.jjtGetChild(0);
        Object right = node.jjtGetChild(1).jjtAccept(this, data);
        return executeAssign(node, left, right, JexlOperator.SELF_SHL, data);
    }

    @Override
    protected Object visit(ASTSetSarNode node, Object data) {
        JexlNode left = node.jjtGetChild(0);
        Object right = node.jjtGetChild(1).jjtAccept(this, data);
        return executeAssign(node, left, right, JexlOperator.SELF_SAR, data);
    }

    @Override
    protected Object visit(ASTSetShrNode node, Object data) {
        JexlNode left = node.jjtGetChild(0);
        Object right = node.jjtGetChild(1).jjtAccept(this, data);
        return executeAssign(node, left, right, JexlOperator.SELF_SHR, data);
    }

    @Override
    protected Object visit(ASTIncrementNode node, Object data) {
        JexlNode left = node.jjtGetChild(0);
        return executeAssign(node, left, 1, JexlOperator.INCREMENT, data);
    }

    @Override
    protected Object visit(ASTDecrementNode node, Object data) {
        JexlNode left = node.jjtGetChild(0);
        return executeAssign(node, left, 1, JexlOperator.DECREMENT, data);
    }

    @Override
    protected Object visit(ASTIncrementPostfixNode node, Object data) {
        JexlNode left = node.jjtGetChild(0);
        Object value = left.jjtAccept(this, data);
        executeAssign(node, left, 1, JexlOperator.INCREMENT, data);
        return value;
    }

    @Override
    protected Object visit(ASTDecrementPostfixNode node, Object data) {
        JexlNode left = node.jjtGetChild(0);
        Object value = left.jjtAccept(this, data);
        executeAssign(node, left, 1, JexlOperator.DECREMENT, data);
        return value;
    }

    /**
     * Executes an assignment with an optional side-effect operator.
     * @param node     the node
     * @param left     the reference to assign to
     * @param right    the value expression to assign
     * @param assignop the assignment operator or null if simply assignment
     * @param data     the data
     * @return the left hand side
     */
    protected Object executeAssign(JexlNode node, JexlNode left, Object right, JexlOperator assignop, Object data) { // CSOFF: MethodLength
        cancelCheck(node);
        Object object = null;
        int symbol = -1;
        boolean antish = true;
        // 0: determine initial object & property:
        final int last = left.jjtGetNumChildren() - 1;
        if (left instanceof ASTIdentifier) {
            ASTIdentifier var = (ASTIdentifier) left;
            symbol = var.getSymbol();
            if (symbol >= 0) {
                // check we are not assigning a symbol itself
                if (last < 0) {
                    boolean isFinal = frame.isVariableFinal(symbol);
                    if (isFinal && !(var instanceof ASTVar || var instanceof ASTExtVar)) {
                        throw new JexlException(node, "can not assign a value to the final variable: " + var.getName());
                    }
                    if (assignop != null) {
                        Object self = getVariable(frame, var);
                        right = assignop.getArity() == 1 ? operators.tryAssignOverload(node, assignop, self) :
                            operators.tryAssignOverload(node, assignop, self, right);
                        if (right == JexlOperator.ASSIGN) {
                            return self;
                        }
                    }
                    // check if we need to typecast result
                    Class type = frame.typeof(symbol);
                    if (type != null) {
                        if (arithmetic.isStrict()) {
                            right = arithmetic.implicitCast(type, right);
                        } else {
                            right = arithmetic.cast(type, right);
                        }
                        if (type.isPrimitive() && right == null)
                            throw new JexlException(node, "not null value required for: " + var.getName());
                    }
                    boolean isRequired = frame.isVariableRequired(symbol);
                    if (isRequired && right == null)
                        throw new JexlException(node, "not null value required for: " + var.getName());

                    frame.set(symbol, right);
                    // make the closure accessible to itself, ie hoist the currently set variable after frame creation
                    if (right instanceof Closure) {
                        ((Closure) right).setHoisted(symbol, right);
                    }
                    return right; // 1
                }
                object = getVariable(frame, var);
                // top level is a symbol, can not be an antish var
                antish = false;
            } else {
                // check we are not assigning direct global
                if (last < 0) {
                    if (assignop != null) {
                        Object self = context.get(var.getName());
                        right = assignop.getArity() == 1 ? operators.tryAssignOverload(node, assignop, self) :
                            operators.tryAssignOverload(node, assignop, self, right);
                        if (right == JexlOperator.ASSIGN) {
                            return self;
                        }
                    }
                    try {
                        context.set(var.getName(), right);
                    } catch (UnsupportedOperationException xsupport) {
                        throw new JexlException(node, "context is readonly", xsupport);
                    }
                    return right; // 2
                }
                object = context.get(var.getName());
                // top level accesses object, can not be an antish var
                if (object != null) {
                    antish = false;
                }
            }
        } else if (left instanceof ASTIndirectNode) {
            if (assignop == null) {
                Object self = left.jjtGetChild(0).jjtAccept(this, data);
                if (self == null)
                    throw new JexlException(left, "illegal assignment form *0");
                if (self instanceof SetPointer) {
                    ((SetPointer) self).set(right);
                } else {
                    Object result = operators.indirectAssign(node, self, right);
                    if (result == JexlEngine.TRY_FAILED)
                        throw new JexlException(left, "illegal dereferenced assignment");
                }
                return right;
            } else {
                Object self = left.jjtAccept(this, data);
                if (self == null)
                    throw new JexlException(left, "illegal assignment form *0");
                Object result = operators.tryAssignOverload(node, assignop, self, right);
                if (result == JexlOperator.ASSIGN) {
                    return self;
                } else if (result != JexlEngine.TRY_FAILED) {
                    self = left.jjtGetChild(0).jjtAccept(this, data);
                    if (self == null)
                        throw new JexlException(left, "illegal assignment form *0");
                    if (self instanceof SetPointer) {
                        ((SetPointer) self).set(result);
                    } else {
                        result = operators.indirectAssign(node, self, result);
                        if (result == JexlEngine.TRY_FAILED)
                            throw new JexlException(left, "illegal dereferenced assignment");
                    }
                }
                return right;
            }
        } else if (!(left instanceof ASTReference)) {
            throw new JexlException(left, "illegal assignment form 0");
        }
        // 1: follow children till penultimate, resolve dot/array
        JexlNode objectNode = null;
        StringBuilder ant = null;
        int v = 1;
        // start at 1 if symbol
        main: for (int c = symbol >= 0 ? 1 : 0; c < last; ++c) {
            objectNode = left.jjtGetChild(c);
            object = objectNode.jjtAccept(this, object);
            if (object != null) {
                // disallow mixing antish variable & bean with same root; avoid ambiguity
                antish = false;
            } else if (antish) {
                // initialize if first time
                if (ant == null) {
                    JexlNode first = left.jjtGetChild(0);
                    ASTIdentifier firstId = first instanceof ASTIdentifier
                            ? (ASTIdentifier) first
                            : null;
                    if (firstId != null && firstId.getSymbol() < 0) {
                        ant = new StringBuilder(firstId.getName());
                    } else {
                        // ant remains null, object is null, stop solving
                        antish = false;
                        break main;
                    }
                }
                // catch up to current child
                for (; v <= c; ++v) {
                    JexlNode child = left.jjtGetChild(v);
                    ASTIdentifierAccess aid = child instanceof ASTIdentifierAccess
                            ? (ASTIdentifierAccess) child
                            : null;
                    // remain antish only if unsafe navigation
                    if (aid != null && !aid.isSafe() && !aid.isExpression()) {
                        ant.append('.');
                        ant.append(aid.getName());
                    } else {
                        antish = false;
                        break main;
                    }
                }
                // solve antish
                object = context.get(ant.toString());
            } else {
                throw new JexlException(objectNode, "illegal assignment form");
            }
        }
        // 2: last objectNode will perform assignement in all cases
        Object property = null;
        JexlNode propertyNode = left.jjtGetChild(last);
        ASTIdentifierAccess propertyId = propertyNode instanceof ASTIdentifierAccess
                ? (ASTIdentifierAccess) propertyNode
                : null;
        if (propertyId != null) {
            // deal with creating/assignining antish variable
            if (antish && ant != null && object == null && !propertyId.isSafe() && !propertyId.isExpression()) {
                if (last > 0) {
                    ant.append('.');
                }
                ant.append(propertyId.getName());
                if (assignop != null) {
                    Object self = context.get(ant.toString());
                    right = assignop.getArity() == 1 ? operators.tryAssignOverload(node, assignop, self) :
                        operators.tryAssignOverload(node, assignop, self, right);
                    if (right == JexlOperator.ASSIGN) {
                        return self;
                    }
                }
                try {
                    context.set(ant.toString(), right);
                } catch (UnsupportedOperationException xsupport) {
                    throw new JexlException(node, "context is readonly", xsupport);
                }
                return right; // 3
            }
            // property of an object ?
            property = evalIdentifier(propertyId);
        } else if (propertyNode instanceof ASTArrayAccess) {
            // can have multiple nodes - either an expression, integer literal or reference
            int numChildren = propertyNode.jjtGetNumChildren() - 1;
            for (int i = 0; i < numChildren; i++) {
                JexlNode nindex = propertyNode.jjtGetChild(i);
                Object index = nindex.jjtAccept(this, null);
                object = getAttribute(object, index, nindex);
            }
            propertyNode = propertyNode.jjtGetChild(numChildren);
            property = propertyNode.jjtAccept(this, null);
        } else {
            throw new JexlException(objectNode, "illegal assignment form");
        }
        if (property == null) {
            // no property, we fail
            return unsolvableProperty(propertyNode, "<?>.<null>", true, null);
        }
        if (object == null) {
            // no object, we fail
            return unsolvableProperty(objectNode, "<null>.<?>", true, null);
        }
        // 3: one before last, assign
        if (assignop != null) {
            Object self = getAttribute(object, property, propertyNode);
            right = assignop.getArity() == 1 ? operators.tryAssignOverload(node, assignop, self) :
                operators.tryAssignOverload(node, assignop, self, right);
            if (right == JexlOperator.ASSIGN) {
                return self;
            }
        }

        final JexlOperator operator = propertyNode != null && propertyNode.jjtGetParent() instanceof ASTArrayAccess
                                      ? JexlOperator.ARRAY_SET : JexlOperator.PROPERTY_SET;

        setAttribute(object, property, right, propertyNode, operator);
        return right; // 4
    }

    @Override
    protected Object[] visit(ASTArguments node, Object data) {
        int childCount = node.jjtGetNumChildren();
        if (childCount > 0) {
            List<Object> av = new ArrayList<Object> (childCount);
            for (int i = 0; i < childCount; i++) {
                JexlNode child = node.jjtGetChild(i);
                if (child instanceof ASTEnumerationNode || child instanceof ASTEnumerationReference) {
                    Iterator<?> it = (Iterator<?>) child.jjtAccept(this, data);
                    if (it != null) {
                       try {
                           while (it.hasNext()) {
                               Object entry = it.next();
                               av.add(entry);
                           }
                       } finally {
                           closeIfSupported(it);
                       }
                    }
                } else {
                    Object entry = child.jjtAccept(this, data);
                    av.add(entry);
                }
            }
            return av.toArray();
        } else {
            return EMPTY_PARAMS;
        }
    }

    @Override
    protected Object visit(final ASTInnerConstructorNode node, Object data) {
        if (isCancelled()) {
            throw new JexlException.Cancel(node);
        }

        String enclosingClass = data == null ? null : data.getClass().getCanonicalName();
        if (enclosingClass == null) {
            String tstr = data != null ? data.toString() : "?";
            return unsolvableMethod(node, tstr);
        }
        ASTArguments argNode = (ASTArguments) node.jjtGetChild(1);
        // get the ctor args
        Object[] argv = callArguments(data, false, (Object[]) argNode.jjtAccept(this, data));

        ASTIdentifier classNode = (ASTIdentifier) node.jjtGetChild(0);
        String target  = enclosingClass + "$" + classNode.getName();
        try {
            boolean narrow = false;
            JexlMethod ctor = null;
            while (true) {
                // try as stated
                ctor = uberspect.getConstructor(target, argv);
                if (ctor != null) {
                    break;
                }
                // if we did not find an exact method by name and we haven't tried yet,
                // attempt to narrow the parameters and if this succeeds, try again in next loop
                if (!narrow && arithmetic.narrowArguments(argv)) {
                    narrow = true;
                    continue;
                }
                // we are done trying
                break;
            }
            // we have either evaluated and returned or might have found a ctor
            if (ctor != null) {
                return ctor.invoke(target, argv);
            }
            String tstr = target != null ? target.toString() : "?";
            return unsolvableMethod(node, tstr);
        } catch (JexlException xthru) {
            throw xthru;
        } catch (Exception xany) {
            String tstr = target != null ? target.toString() : "?";
            throw invocationException(node, tstr, xany);
        }
    }

    @Override
    protected Object visit(final ASTMethodReference node, Object data) {
        ASTIdentifier methodNode = (ASTIdentifier) node.jjtGetChild(0);
        String methodName = methodNode.getName();
        if (data == null)
            return unsolvableMethod(methodNode, "<null>::" + methodName);
        Object result = MethodReference.create(this, data, methodName);
        return result != null ? result : unsolvableMethod(methodNode, "::" + methodName);
    }

    @Override
    protected Object visit(final ASTMethodNode node, Object data) {
        return visit(node, null, data);
    }

    /**
     * Execute a method call, ie syntactically written as name.call(...).
     * @param node the actual method call node
     * @param object non null when name.call is an antish variable
     * @param data the context
     * @return the method call result
     */
    private Object visit(final ASTMethodNode node, Object object, Object data) {
        // left contains the reference to the method
        final JexlNode methodNode = node.jjtGetChild(0);
        Object method;
        // 1: determine object and method or functor
        if (methodNode instanceof ASTIdentifierAccess) {
            method = methodNode;
            if (object == null) {
                object = data;
                if (object == null) {
                    // no object, we fail
                    return node.isSafeLhs(jexl.safe)
                        ? null
                        : unsolvableMethod(methodNode, "<null>.<?>(...)");
                }
            } else {
                // edge case of antish var used as functor
                method = object;
            }
        } else {
            method = methodNode.jjtAccept(this, data);
        }
        Object result = method;
        for (int a = 1; a < node.jjtGetNumChildren(); ++a) {
            if (result == null) {
                // no method, we fail// variable unknown in context and not a local
                return node.isSafeLhs(jexl.safe)
                        ? null
                        : unsolvableMethod(methodNode, "<?>.<null>(...)");
            }
            ASTArguments argNode = (ASTArguments) node.jjtGetChild(a);
            result = call(node, object, result, argNode);
            object = result;
        }
        return result;
    }

    @Override
    protected Object visit(ASTFunctionNode node, Object data) {
        ASTIdentifier functionNode = (ASTIdentifier) node.jjtGetChild(0);
        String nsid = functionNode.getNamespace();
        Object namespace = (nsid != null)? resolveNamespace(nsid, node) : context;
        ASTArguments argNode = (ASTArguments) node.jjtGetChild(1);
        return call(node, namespace, functionNode, argNode);
    }

    /**
     * Calls a method (or function).
     * <p>
     * Method resolution is a follows:
     * 1 - attempt to find a method in the target passed as parameter;
     * 2 - if this fails, seeks a JexlScript or JexlMethod or a duck-callable* as a property of that target;
     * 3 - if this fails, narrow the arguments and try again 1
     * 4 - if this fails, seeks a context or arithmetic method with the proper name taking the target as first argument;
     * </p>
     * *duck-callable: an object where a "call" function exists
     *
     * @param node    the method node
     * @param target  the target of the method, what it should be invoked upon
     * @param functor the object carrying the method or function or the method identifier
     * @param argNode the node carrying the arguments
     * @return the result of the method invocation
     */
    protected Object call(final JexlNode node, Object target, Object functor, final ASTArguments argNode) {
        cancelCheck(node);
        // evaluate the arguments
        final Object[] argv = visit(argNode, null);
        // get the method name if identifier
        final int symbol;
        final String methodName;
        boolean cacheable = cache;
        boolean isavar = false;
        if (functor instanceof ASTIdentifier) {
            // function call, target is context or namespace (if there was one)
            ASTIdentifier methodIdentifier = (ASTIdentifier) functor;
            symbol = methodIdentifier.getSymbol();
            methodName = methodIdentifier.getName();
            functor = null;
            // is it a global or local variable ?
            if (target == context) {
                if (symbol >= 0 && frame.has(symbol)) {
                    functor = frame.get(symbol);
                    isavar = functor != null;
                } else if (context.has(methodName)) {
                    functor = context.get(methodName);
                    isavar = functor != null;
                }
                // name is a variable, cant be cached
                cacheable &= !isavar;
            }
        } else if (functor instanceof ASTIdentifierAccess) {
            // a method call on target
            methodName = ((ASTIdentifierAccess) functor).getName();
            symbol = -1;
            functor = null;
            cacheable = true;
        } else if (functor != null) {
            // ...(x)(y)
            symbol = -1 - 1; // -2;
            methodName = null;
            cacheable = false;
        } else if (!node.isSafeLhs(jexl.safe)) {
            return unsolvableMethod(node, "?(...)");
        } else {
            // safe lhs
            return null;
        }

        // solving the call site
        CallDispatcher call = new CallDispatcher(node, cacheable);
        try {
            // do we have a  cached version method/function name ?
            Object eval = call.tryEval(target, methodName, argv);
            if (JexlEngine.TRY_FAILED != eval) {
                return eval;
            }
            boolean functorp = false;
            boolean narrow = false;
            // pseudo loop to try acquiring methods without and with argument narrowing
            while (true) {
                call.narrow = narrow;
                // direct function or method call
                if (functor == null || functorp) {
                    // try a method or function from context
                    if (call.isTargetMethod(target, methodName, argv)) {
                        return call.eval(methodName);
                    }
                    if (target == context) {
                        // solve 'null' namespace
                        Object namespace = resolveNamespace(null, node);
                        if (namespace != null
                            && namespace != context
                            && call.isTargetMethod(namespace, methodName, argv)) {
                            return call.eval(methodName);
                        }
                        // do not try context function since this was attempted
                        // 10 lines above...; solve as an arithmetic function
                        if (call.isArithmeticMethod(methodName, argv)) {
                            return call.eval(methodName);
                        }
                        // could not find a method, try as a property of a non-context target (performed once)
                    } else {
                        // try prepending target to arguments and look for
                        // applicable method in context...
                        Object[] pargv = functionArguments(target, narrow, argv);
                        if (call.isContextMethod(methodName, pargv)) {
                            return call.eval(methodName);
                        }
                        // ...or arithmetic
                        if (call.isArithmeticMethod(methodName, pargv)) {
                            return call.eval(methodName);
                        }
                        // the method may also be a functor stored in a property of the target
                        if (!narrow) {
                            JexlPropertyGet get = uberspect.getPropertyGet(target, methodName);
                            if (get != null) {
                                functor = get.tryInvoke(target, methodName);
                                functorp = functor != null;
                            }
                        }
                    }
                }
                // this may happen without the above when we are chaining call like x(a)(b)
                // or when a var/symbol or antish var is used as a "function" name
                if (functor != null) {
                    // lambda, script or jexl method will do
                    if (functor instanceof JexlScript) {
                        JexlScript s = (JexlScript) functor;
                        boolean varArgs = s.isVarArgs();
                        if (!varArgs) {
                            String[] params = s.getUnboundParameters();
                            int paramCount = params != null ? params.length : 0;
                            int argCount = argv != null ? argv.length : 0;
                            if (argCount > paramCount)
                                return unsolvableMethod(node, "(...)");
                        }
                        return s.execute(context, argv);
                    }
                    if (functor instanceof JexlMethod) {
                        return ((JexlMethod) functor).invoke(target, argv);
                    }
                    if (functor instanceof MethodReference) {
                        return ((MethodReference) functor).invoke(argv);
                    }
                    final String mCALL = "call";
                    // may be a generic callable, try a 'call' method
                    if (call.isTargetMethod(functor, mCALL, argv)) {
                        return call.eval(mCALL);
                    }
                    // functor is a var, may be method is a global one ?
                    if (isavar && target == context) {
                        if (call.isContextMethod(methodName, argv)) {
                            return call.eval(methodName);
                        }
                        if (call.isArithmeticMethod(methodName, argv)) {
                            return call.eval(methodName);
                        }
                    }
                    // try prepending functor to arguments and look for
                    // context or arithmetic function called 'call'
                    Object[] pargv = functionArguments(functor, narrow, argv);
                    if (call.isContextMethod(mCALL, pargv)) {
                        return call.eval(mCALL);
                    }
                    if (call.isArithmeticMethod(mCALL, pargv)) {
                        return call.eval(mCALL);
                    }
                }
                // if we did not find an exact method by name and we haven't tried yet,
                // attempt to narrow the parameters and if this succeeds, try again in next loop
                if (!narrow && arithmetic.narrowArguments(argv)) {
                    narrow = true;
                    // continue;
                } else {
                    break;
                }
            }
            // we have either evaluated and returned or no method was found
            return node.isSafeLhs(jexl.safe)
                    ? null
                    : unsolvableMethod(node, methodName, argv);
        } catch (JexlException.TryFailed xany) {
            throw invocationException(node, methodName, xany.getCause());
        } catch (JexlException xthru) {
            throw xthru;
        } catch (Exception xany) {
            throw invocationException(node, methodName, xany);
        }
    }

    @Override
    protected Object visit(ASTConstructorNode node, Object data) {
        if (isCancelled()) {
            throw new JexlException.Cancel(node);
        }
        // first child is class or class name
        final Object target = node.jjtGetChild(0).jjtAccept(this, data);
        // get the ctor args
        int argc = node.jjtGetNumChildren() - 1;
        Object[] argv = argc > 0 ? new Object[argc] : EMPTY_PARAMS;
        for (int i = 0; i < argc; i++) {
            argv[i] = node.jjtGetChild(i + 1).jjtAccept(this, data);
        }

        try {
            boolean cacheable = cache;
            // attempt to reuse last funcall cached in volatile JexlNode.value
            if (cacheable) {
                Object cached = node.jjtGetValue();
                if (cached instanceof Funcall) {
                    Object eval = ((Funcall) cached).tryInvoke(this, null, target, argv);
                    if (JexlEngine.TRY_FAILED != eval) {
                        return eval;
                    }
                }
            }
            boolean narrow = false;
            JexlMethod ctor = null;
            Funcall funcall = null;
            while (true) {
                // try as stated
                ctor = uberspect.getConstructor(target, argv);
                if (ctor != null) {
                    if (cacheable && ctor.isCacheable()) {
                        funcall = new Funcall(ctor, narrow);
                    }
                    break;
                }
                // try with prepending context as first argument
                Object[] nargv = callArguments(context, narrow, argv);
                ctor = uberspect.getConstructor(target, nargv);
                if (ctor != null) {
                    if (cacheable && ctor.isCacheable()) {
                        funcall = new ContextualCtor(ctor, narrow);
                    }
                    argv = nargv;
                    break;
                }
                // if we did not find an exact method by name and we haven't tried yet,
                // attempt to narrow the parameters and if this succeeds, try again in next loop
                if (!narrow && arithmetic.narrowArguments(argv)) {
                    narrow = true;
                    continue;
                }
                // we are done trying
                break;
            }
            // we have either evaluated and returned or might have found a ctor
            if (ctor != null) {
                Object eval = ctor.invoke(target, argv);
                // cache executor in volatile JexlNode.value
                if (funcall != null) {
                    node.jjtSetValue(funcall);
                }
                return eval;
            }
            String tstr = target != null ? target.toString() : "?";
            return unsolvableMethod(node, tstr, argv);
        } catch (JexlException xthru) {
            throw xthru;
        } catch (Exception xany) {
            String tstr = target != null ? target.toString() : "?";
            throw invocationException(node, tstr, xany);
        }
    }

    @Override
    protected Object visit(ASTQualifiedConstructorNode node, Object data) {
        if (isCancelled()) {
            throw new JexlException.Cancel(node);
        }
        // first child is class or class name
        final Class target = (Class) node.jjtGetChild(0).jjtAccept(this, data);
        // get the ctor args
        Object[] argv = (Object[]) node.jjtGetChild(1).jjtAccept(this, data);
        try {
            boolean cacheable = cache;
            // attempt to reuse last funcall cached in volatile JexlNode.value
            if (cacheable) {
                Object cached = node.jjtGetValue();
                if (cached instanceof Funcall) {
                    Object eval = ((Funcall) cached).tryInvoke(this, null, target, argv);
                    if (JexlEngine.TRY_FAILED != eval) {
                        return eval;
                    }
                }
            }
            boolean narrow = false;
            JexlMethod ctor = null;
            Funcall funcall = null;
            while (true) {
                // try as stated
                ctor = uberspect.getConstructor(target, argv);
                if (ctor != null) {
                    if (cacheable && ctor.isCacheable()) {
                        funcall = new Funcall(ctor, narrow);
                    }
                    break;
                }
                // try with prepending context as first argument
                Object[] nargv = callArguments(context, narrow, argv);
                ctor = uberspect.getConstructor(target, nargv);
                if (ctor != null) {
                    if (cacheable && ctor.isCacheable()) {
                        funcall = new ContextualCtor(ctor, narrow);
                    }
                    argv = nargv;
                    break;
                }
                // if we did not find an exact method by name and we haven't tried yet,
                // attempt to narrow the parameters and if this succeeds, try again in next loop
                if (!narrow && arithmetic.narrowArguments(argv)) {
                    narrow = true;
                    // continue;
                }
                // we are done trying
                break;
            }
            // we have either evaluated and returned or might have found a ctor
            if (ctor != null) {
                Object eval = ctor.invoke(target, argv);
                // cache executor in volatile JexlNode.value
                if (funcall != null) {
                    node.jjtSetValue(funcall);
                }
                return eval;
            }
            String tstr = target != null ? target.toString() : "?";
            return unsolvableMethod(node, tstr, argv);
        } catch (JexlException.Method xmethod) {
            throw xmethod;
        } catch (Exception xany) {
            String tstr = target != null ? target.toString() : "?";
            throw invocationException(node, tstr, xany);
        }
    }

<<<<<<< HEAD
    @Override
    protected Object visit(ASTArrayConstructorNode node, Object data) {
        if (isCancelled()) {
            throw new JexlException.Cancel(node);
        }
        // first child is class or class name
        final Class target = (Class) node.jjtGetChild(0).jjtAccept(this, data);
        // get the dimensions
        int argc = node.jjtGetNumChildren() - 1;
        int[] argv = new int[argc];
        for (int i = 0; i < argc; i++) {
            argv[i] = arithmetic.toInteger(node.jjtGetChild(i + 1).jjtAccept(this, data));
        }
        try {
            return Array.newInstance(target, argv);
        } catch (Exception xany) {
            String tstr = target != null ? target.toString() : "?";
            throw invocationException(node, tstr, xany);
        }
    }

    @Override
    protected Object visit(ASTArrayOpenDimension node, Object data) {
        return 0;
    }

    @Override
    protected Object visit(ASTInitializedArrayConstructorNode node, Object data) {
        if (isCancelled()) {
            throw new JexlException.Cancel(node);
        }
        // first child is class or class name
        final Class target = (Class) node.jjtGetChild(0).jjtAccept(this, data);
        // get the length of the array
        int argc = node.jjtGetNumChildren() - 1;
        try {
            Object result = Array.newInstance(target, argc);
            for (int i = 0; i < argc; i++) {
                Array.set(result, i, node.jjtGetChild(i + 1).jjtAccept(this, data));
            }
            return result;
        } catch (Exception xany) {
            String tstr = target != null ? target.toString() : "?";
            throw invocationException(node, tstr, xany);
        }
    }

    /**
     * Gets an attribute of an object.
     *
     * @param object    to retrieve value from
     * @param attribute the attribute of the object, e.g. an index (1, 0, 2) or key for a map
     * @return the attribute value
     */
    public Object getAttribute(Object object, Object attribute) {
        return getAttribute(object, attribute, null);
    }

    /**
     * Gets an attribute of an object.
     *
     * @param object    to retrieve value from
     * @param attribute the attribute of the object, e.g. an index (1, 0, 2) or key for a map
     * @param node      the node that evaluated as the object
     * @return the attribute value
     */
    protected Object getAttribute(Object object, Object attribute, JexlNode node) {
        if (object == null) {
            throw new JexlException(node, "object is null");
        }
        cancelCheck(node);
        final JexlOperator operator = node != null && node.jjtGetParent() instanceof ASTArrayAccess
                ? JexlOperator.ARRAY_GET : JexlOperator.PROPERTY_GET;
        Object result = operators.tryOverload(node, operator, object, attribute);
        if (result != JexlEngine.TRY_FAILED) {
            return result;
        }
        Exception xcause = null;
        try {
            // attempt to reuse last executor cached in volatile JexlNode.value
            if (node != null && cache) {
                Object cached = node.jjtGetValue();
                if (cached instanceof JexlPropertyGet) {
                    JexlPropertyGet vg = (JexlPropertyGet) cached;
                    Object value = vg.tryInvoke(object, attribute);
                    if (!vg.tryFailed(value)) {
                        return value;
                    }
                }
            }
            // resolve that property
            List<PropertyResolver> resolvers = uberspect.getResolvers(operator, object);
            JexlPropertyGet vg = uberspect.getPropertyGet(resolvers, object, attribute);
            if (vg != null) {
                Object value = vg.invoke(object);
                // cache executor in volatile JexlNode.value
                if (node != null && cache && vg.isCacheable()) {
                    node.jjtSetValue(vg);
                }
                return value;
            }
        } catch (Exception xany) {
            xcause = xany;
        }
        // lets fail
        if (node != null) {
            boolean safe = (node instanceof ASTIdentifierAccess) && ((ASTIdentifierAccess) node).isSafe();
            if (safe) {
                return null;
            } else {
                String attrStr = attribute != null ? attribute.toString() : null;
                return unsolvableProperty(node, attrStr, true, xcause);
            }
        } else {
            // direct call
            String error = "unable to get object property"
                    + ", class: " + object.getClass().getName()
                    + ", property: " + attribute;
            throw new UnsupportedOperationException(error, xcause);
        }
    }

    /**
     * Sets an attribute of an object.
     *
     * @param object    to set the value to
     * @param attribute the attribute of the object, e.g. an index (1, 0, 2) or key for a map
     * @param value     the value to assign to the object's attribute
     */
    public void setAttribute(Object object, Object attribute, Object value) {
        setAttribute(object, attribute, value, null, JexlOperator.PROPERTY_SET);
    }

    /**
     * Sets an attribute of an object.
     *
     * @param object    to set the value to
     * @param attribute the attribute of the object, e.g. an index (1, 0, 2) or key for a map
     * @param value     the value to assign to the object's attribute
     * @param node      the node that evaluated as the object
     */
    protected void setAttribute(Object object, Object attribute, Object value, JexlNode node, JexlOperator operator) {
        cancelCheck(node);
        Object result = operators.tryOverload(node, operator, object, attribute, value);
        if (result != JexlEngine.TRY_FAILED) {
            return;
        }
        Exception xcause = null;
        try {
            // check if we need to typecast value first
            Class type = object != null ? object.getClass() : null;
            if (type != null && type.isArray()) {
                type = arithmetic.getWrapperClass(type.getComponentType());
                if (!type.isInstance(value)) {
                    if (arithmetic.isStrict()) {
                        value = arithmetic.implicitCast(type, value);
                    } else {
                        value = arithmetic.cast(type, value);
                    }
                }
            }
            // attempt to reuse last executor cached in volatile JexlNode.value
            if (node != null && cache) {
                Object cached = node.jjtGetValue();
                if (cached instanceof JexlPropertySet) {
                    JexlPropertySet setter = (JexlPropertySet) cached;
                    Object eval = setter.tryInvoke(object, attribute, value);
                    if (!setter.tryFailed(eval)) {
                        return;
                    }
                }
            }
            List<PropertyResolver> resolvers = uberspect.getResolvers(operator, object);
            JexlPropertySet vs = uberspect.getPropertySet(resolvers, object, attribute, value);
            // if we can't find an exact match, narrow the value argument and try again
            if (vs == null) {
                // replace all numbers with the smallest type that will fit
                Object[] narrow = {value};
                if (arithmetic.narrowArguments(narrow)) {
                    vs = uberspect.getPropertySet(resolvers, object, attribute, narrow[0]);
                }
            }
            if (vs != null) {
                // cache executor in volatile JexlNode.value
                vs.invoke(object, value);
                if (node != null && cache && vs.isCacheable()) {
                    node.jjtSetValue(vs);
                }
                return;
            }
        } catch (Exception xany) {
            xcause = xany;
        }
        // lets fail
        if (node != null) {
            String attrStr = attribute != null ? attribute.toString() : null;
            unsolvableProperty(node, attrStr, true, xcause);
        } else {
            // direct call
            String error = "unable to set object property"
                    + ", class: " + object.getClass().getName()
                    + ", property: " + attribute
                    + ", argument: " + value.getClass().getSimpleName();
            throw new UnsupportedOperationException(error, xcause);
        }
    }

=======
>>>>>>> ee40b6ee
    @Override
    protected Object visit(ASTJxltLiteral node, Object data) {
        TemplateEngine.TemplateExpression tp = (TemplateEngine.TemplateExpression) node.jjtGetValue();
        if (tp == null) {
            TemplateEngine jxlt = jexl.jxlt();
            tp = jxlt.parseExpression(node.jexlInfo(), node.getLiteral(), frame != null ? frame.getScope() : null);
            node.jjtSetValue(tp);
        }
        if (tp != null) {
            return tp.evaluate(frame, context);
        }
        return null;
    }

    @Override
    protected Object visit(ASTAnnotation node, Object data) {
        throw new UnsupportedOperationException(ASTAnnotation.class.getName() + ": Not supported.");
    }

    @Override
    protected Object visit(ASTAnnotatedStatement node, Object data) {
        return processAnnotation(node, 0, data);
    }

    /**
     * Processes an annotated statement.
     * @param stmt the statement
     * @param index the index of the current annotation being processed
     * @param data the contextual data
     * @return  the result of the statement block evaluation
     */
    protected Object processAnnotation(final ASTAnnotatedStatement stmt, final int index, final Object data) {
        // are we evaluating the block ?
        final int last = stmt.jjtGetNumChildren() - 1;
        if (index == last) {
            JexlNode block = stmt.jjtGetChild(last);
            // if the context has changed, might need a new interpreter
            final JexlArithmetic jexla = arithmetic.options(context);
            if (jexla != arithmetic) {
                if (!arithmetic.getClass().equals(jexla.getClass())) {
                    logger.warn("expected arithmetic to be " + arithmetic.getClass().getSimpleName()
                            + ", got " + jexla.getClass().getSimpleName()
                    );
                }
                Interpreter ii = new Interpreter(Interpreter.this, jexla);
                Object r = block.jjtAccept(ii, data);
                if (ii.isCancelled()) {
                    Interpreter.this.cancel();
                }
                return r;
            } else {
                return block.jjtAccept(Interpreter.this, data);
            }
        }
        // tracking whether we processed the annotation
        final boolean[] processed = new boolean[]{false};
        final Callable<Object> jstmt = new Callable<Object>() {
            @Override
            public Object call() throws Exception {
                processed[0] = true;
                try {
                    return processAnnotation(stmt, index + 1, data);
                } catch (JexlException.Return xreturn) {
                    return xreturn;
                } catch (JexlException.Break xbreak) {
                    return xbreak;
                } catch (JexlException.Continue xcontinue) {
                    return xcontinue;
                } catch (JexlException.Remove xremove) {
                    return xremove;
                }
            }
        };
        // the annotation node and name
        final ASTAnnotation anode = (ASTAnnotation) stmt.jjtGetChild(index);
        final String aname = anode.getName();
        // evaluate the arguments
        Object[] argv = anode.jjtGetNumChildren() > 0
                        ? visit((ASTArguments) anode.jjtGetChild(0), null) : null;
        // wrap the future, will recurse through annotation processor
        Object result;
        try {
            result = processAnnotation(aname, argv, jstmt);
            // not processing an annotation is an error
            if (!processed[0]) {
                return annotationError(anode, aname, null);
            }
        } catch (JexlException xany) {
            throw xany;
        } catch (Exception xany) {
            return annotationError(anode, aname, xany);
        }
        // the caller may return a return, break or continue
        if (result instanceof JexlException) {
            throw (JexlException) result;
        }
        return result;
    }

    /**
     * Delegates the annotation processing to the JexlContext if it is an AnnotationProcessor.
     * @param annotation    the annotation name
     * @param args          the annotation arguments
     * @param stmt          the statement / block that was annotated
     * @return the result of statement.call()
     * @throws Exception if anything goes wrong
     */
    protected Object processAnnotation(String annotation, Object[] args, Callable<Object> stmt) throws Exception {
        return context instanceof JexlContext.AnnotationProcessor
                ? ((JexlContext.AnnotationProcessor) context).processAnnotation(annotation, args, stmt)
                : stmt.call();
    }

    protected Iterator<?> prepareIndexedIterator(JexlNode node, Object iterableValue) {

        if (iterableValue != null) {
            Object forEach = operators.tryOverload(node, JexlOperator.FOR_EACH_INDEXED, iterableValue);
            Iterator<?> itemsIterator = forEach instanceof Iterator
                                    ? (Iterator<?>) forEach
                                    : uberspect.getIndexedIterator(iterableValue);
            return itemsIterator;
        }

        return null;
    }

    protected abstract class IteratorBase implements Iterator<Object>, AutoCloseable {

        protected final Iterator<?> itemsIterator;
        protected final JexlNode node;

        protected int i;

        protected IteratorBase(Iterator<?> iterator, JexlNode projection) {
            itemsIterator = iterator;
            node = projection;

            i = 0;
        }

        protected Object[] prepareArgs(ASTJexlLambda lambda, Object data) {

            int argCount = lambda.getArgCount();
            boolean varArgs = lambda.isVarArgs();

            Object[] argv = null;

            if (argCount == 0) {
                argv = EMPTY_PARAMS;
            } else if (argCount == 1) {
                argv = new Object[] {data};
            } else if (!varArgs && data instanceof Object[]) {
                int len = ((Object[]) data).length;
                if (argCount > len) {
                    argv = new Object[len + 1];
                    argv[0] = i;
                    System.arraycopy(data, 0, argv, 1, len);
                } else if (argCount == len) {
                    argv = (Object[]) data;
                } else {
                    argv = new Object[] {i, data};
                }
            } else {
                argv = new Object[] {i, data};
            }

            return argv;
        }

        @Override
        public void close() {
            closeIfSupported(itemsIterator);
        }
    }

    public class ProjectionIterator extends IteratorBase {

        protected Map<Integer,Closure> scripts;

        protected ProjectionIterator(Iterator<?> iterator, JexlNode projection) {
            super(iterator, projection);

            scripts = new HashMap<Integer,Closure> ();
            i = -1;
        }

        protected Object evaluateProjection(int i, Object data) {
            JexlNode child = node.jjtGetChild(i);

            if (child instanceof ASTJexlLambda) {
                ASTJexlLambda lambda = (ASTJexlLambda) child;
                Closure c = scripts.get(i);
                if (c == null) {
                    c = new Closure(Interpreter.this, lambda);
                    scripts.put(i, c);
                }
                Object[] argv = prepareArgs(lambda, data);
                return c.execute(null, argv);
            } else {
                return child.jjtAccept(Interpreter.this, data);
            }
        }

        @Override
        public boolean hasNext() {
            return itemsIterator.hasNext();
        }

        @Override
        public Object next() {

            cancelCheck(node);

            Object data = itemsIterator.next();

            i += 1;

            // can have multiple nodes
            int numChildren = node.jjtGetNumChildren();

            if (numChildren == 1) {
                return evaluateProjection(0, data);
            } else {
                List<Object> value = new ArrayList(numChildren);
                for (int child = 0; child < numChildren; child++) {
                    value.add(evaluateProjection(child, data));
                }
                return Collections.unmodifiableList(value);
            }
        }

        @Override
        public void remove() {
            itemsIterator.remove();
        }
    }

    @Override
    protected Object visit(ASTProjectionNode node, Object data) {
        Iterator<?> itemsIterator = prepareIndexedIterator(node, data);
        return itemsIterator != null ? new ProjectionIterator(itemsIterator, node) : null;
    }

    public class MapProjectionIterator extends ProjectionIterator {

        protected MapProjectionIterator(Iterator<?> iterator, JexlNode projection) {
            super(iterator, projection);
        }

        @Override
        public Object next() {

            cancelCheck(node);

            Object data = itemsIterator.next();

            i += 1;

            Object key = evaluateProjection(0, data);
            Object value = evaluateProjection(1, data);

            return new AbstractMap.SimpleImmutableEntry<Object,Object> (key, value);
        }
    }

    @Override
    protected Object visit(ASTMapProjectionNode node, Object data) {
        Iterator<?> itemsIterator = prepareIndexedIterator(node, data);
        return itemsIterator != null ? new MapProjectionIterator(itemsIterator, node) : null;
    }

    public class SelectionIterator extends IteratorBase {

        protected final Closure closure;

        protected Object nextItem;
        protected boolean hasNextItem;

        protected SelectionIterator(Iterator<?> iterator, ASTJexlLambda filter) {
            super(iterator, filter);
            closure = new Closure(Interpreter.this, filter);
        }

        protected void findNextItem() {
            if (!itemsIterator.hasNext()) {
                hasNextItem = false;
                nextItem = null;
            } else {
                Object data = null;
                boolean selected = false;

                do {
                    data = itemsIterator.next();
                    Object[] argv = prepareArgs((ASTJexlLambda) node, data);
                    selected = arithmetic.toBoolean(closure.execute(null, argv));
                } while (!selected && itemsIterator.hasNext());

                if (selected) {
                    hasNextItem = true;
                    nextItem = data;
                }
            }
        }

        @Override
        public boolean hasNext() {

            if (!hasNextItem)
                findNextItem();

            return hasNextItem;
        }

        @Override
        public Object next() {
            cancelCheck(node);

            if (!hasNextItem)
                findNextItem();

            if (!hasNextItem)
                throw new NoSuchElementException();

            i += 1;
            hasNextItem = false;

            return nextItem;
        }

        @Override
        public void remove() {
            itemsIterator.remove();
        }
    }

    public class StopCountIterator extends IteratorBase {

        protected final int limit;

        protected StopCountIterator(Iterator<?> iterator, JexlNode node, int stopCount) {
            super(iterator, node);
            limit = stopCount;
        }

        @Override
        public boolean hasNext() {
            return itemsIterator.hasNext() && i < limit;
        }

        @Override
        public Object next() {
            cancelCheck(node);

            if (!hasNext())
                throw new NoSuchElementException();

            i += 1;

            return itemsIterator.next();
        }

        @Override
        public void remove() {
            itemsIterator.remove();
        }
    }

    public class StartCountIterator extends IteratorBase {

        protected StartCountIterator(Iterator<?> iterator, JexlNode node, int startCount) {
            super(iterator, node);

            if (startCount > 0)
                skipItems(startCount);
        }

        protected void skipItems(int skipCount) {
            while (i < skipCount) {
                if (hasNext()) {
                    next();
                } else {
                    break;
                }
            }
        }

        @Override
        public boolean hasNext() {
            return itemsIterator.hasNext();
        }

        @Override
        public Object next() {
            cancelCheck(node);

            if (!hasNext())
                throw new NoSuchElementException();

            i += 1;

            return itemsIterator.next();
        }

        @Override
        public void remove() {
            itemsIterator.remove();
        }
    }

    @Override
    protected Object visit(ASTSelectionNode node, Object data) {
        JexlNode child = node.jjtGetChild(0);

        if (child instanceof ASTStopCountNode) {
            int stopCount = (Integer) child.jjtAccept(this, null);
            Iterator<?> itemsIterator = prepareIndexedIterator(child, data);
            return itemsIterator != null ? new StopCountIterator(itemsIterator, node, stopCount) : null;
        } else if (child instanceof ASTStartCountNode) {
            int startCount = (Integer) child.jjtAccept(this, null);
            Iterator<?> itemsIterator = prepareIndexedIterator(child, data);
            return itemsIterator != null ? new StartCountIterator(itemsIterator, node, startCount) : null;
        }

        ASTJexlLambda script = (ASTJexlLambda) child;
        Iterator<?> itemsIterator = prepareIndexedIterator(child, data);
        return itemsIterator != null ? new SelectionIterator(itemsIterator, script) : null;
    }

    @Override
    protected Object visit(ASTStartCountNode node, Object data) {
        JexlNode child = node.jjtGetChild(0);
        Integer startCount = arithmetic.toInteger(child.jjtAccept(this, null));
        return startCount;
    }

    @Override
    protected Object visit(ASTStopCountNode node, Object data) {
        JexlNode child = node.jjtGetChild(0);
        Integer stopCount = arithmetic.toInteger(child.jjtAccept(this, null));
        return stopCount;
    }

    @Override
    protected Object visit(ASTReductionNode node, Object data) {
        int numChildren = node.jjtGetNumChildren();

        ASTJexlLambda reduction = null;
        Object result = null;

        if (numChildren > 1) {
            result = node.jjtGetChild(0).jjtAccept(this, null);
            reduction = (ASTJexlLambda) node.jjtGetChild(1);
        } else {
            reduction = (ASTJexlLambda) node.jjtGetChild(0);
        }

        Iterator<?> itemsIterator = prepareIndexedIterator(node, data);

        if (itemsIterator != null) {
            try {
                Closure closure = new Closure(this, reduction);

                boolean varArgs = reduction.isVarArgs();
                int argCount = reduction.getArgCount();

                int i = 0;

                while (itemsIterator.hasNext()) {
                    Object value = itemsIterator.next();

                    Object[] argv = null;

                    if (argCount == 0) {
                        argv = EMPTY_PARAMS;
                    } else if (argCount == 1) {
                        argv = new Object[] {result};
                    } else if (argCount == 2) {
                        argv = new Object[] {result, value};
                    } else if (argCount == 3) {
                        argv = new Object[] {result, i, value};
                    } else if (value instanceof Map.Entry<?,?>) {
                        Map.Entry<?,?> entry = (Map.Entry<?,?>) value;
                        argv = new Object[] {result, i, entry.getKey(), entry.getValue()};
                    } else if (!varArgs && value instanceof Object[]) {

                        int len = ((Object[]) value).length;
                        if (argCount > len + 1) {
                           argv = new Object[len + 2];
                           argv[0] = result;
                           argv[2] = i;
                           System.arraycopy(value, 0, argv, 2, len);
                        } else if (argCount == len + 1) {
                           argv = new Object[len + 1];
                           argv[0] = result;
                           System.arraycopy(value, 0, argv, 1, len);
                        } else {
                           argv = new Object[] {result, i, value};
                        }

                    } else {
                        argv = new Object[] {result, i, value};
                    }

                    result = closure.execute(null, argv);

                    i += 1;
                }
            } finally {
                closeIfSupported(itemsIterator);
            }
        }

        return result;
    }

}<|MERGE_RESOLUTION|>--- conflicted
+++ resolved
@@ -174,7 +174,6 @@
 import org.apache.commons.jexl3.parser.JexlNode;
 import org.apache.commons.jexl3.parser.Node;
 
-<<<<<<< HEAD
 import java.util.Collections;
 import java.util.HashMap;
 import java.util.Iterator;
@@ -184,9 +183,6 @@
 import java.util.Map;
 import java.util.AbstractMap;
 import java.util.NoSuchElementException;
-=======
-import java.util.Iterator;
->>>>>>> ee40b6ee
 import java.util.concurrent.Callable;
 
 import java.lang.reflect.Array;
@@ -309,7 +305,7 @@
         }
         return null;
     }
-    
+
     /**
      * Gets an attribute of an object.
      *
@@ -317,76 +313,8 @@
      * @param attribute the attribute of the object, e.g. an index (1, 0, 2) or key for a map
      * @return the attribute value
      */
-<<<<<<< HEAD
-    protected Object resolveNamespace(String prefix, JexlNode node) {
-        Object namespace;
-        // check whether this namespace is a functor
-        synchronized (this) {
-            if (functors != null) {
-                namespace = functors.get(prefix);
-                if (namespace != null) {
-                    return namespace;
-                }
-            }
-        }
-        // check if namespace is a resolver
-        namespace = ns.resolveNamespace(prefix);
-        if (namespace == null) {
-            namespace = functions.get(prefix);
-            if (prefix != null && namespace == null) {
-                throw new JexlException(node, "no such function namespace " + prefix, null);
-            }
-        }
-        // shortcut if ns is known to be not-a-functor
-        final boolean cacheable = cache;
-        Object cached = cacheable ? node.jjtGetValue() : null;
-        if (cached != JexlContext.NamespaceFunctor.class) {
-            // allow namespace to instantiate a functor with context if possible, not an error otherwise
-            Object functor = null;
-            if (namespace instanceof JexlContext.NamespaceFunctor) {
-                functor = ((JexlContext.NamespaceFunctor) namespace).createFunctor(context);
-            } else if (namespace instanceof Class<?> || namespace instanceof String) {
-                try {
-                    // attempt to reuse last ctor cached in volatile JexlNode.value
-                    if (cached instanceof JexlMethod) {
-                        Object eval = ((JexlMethod) cached).tryInvoke(null, context);
-                        if (JexlEngine.TRY_FAILED != eval) {
-                            functor = eval;
-                        }
-                    }
-                    if (functor == null) {
-                        JexlMethod ctor = uberspect.getConstructor(namespace, context);
-                        if (ctor != null) {
-                            functor = ctor.invoke(namespace, context);
-                            if (cacheable && ctor.isCacheable()) {
-                                node.jjtSetValue(ctor);
-                            }
-                        }
-                    }
-                } catch (Exception xinst) {
-                    throw new JexlException(node, "unable to instantiate namespace " + prefix, xinst);
-                }
-
-            }
-            // got a functor, store it and return it
-            if (functor != null) {
-                synchronized (this) {
-                    if (functors == null) {
-                        functors = new HashMap<String, Object>();
-                    }
-                    functors.put(prefix, functor);
-                }
-                return functor;
-            } else {
-                // use the NamespaceFunctor class to tag this node as not-a-functor
-                node.jjtSetValue(JexlContext.NamespaceFunctor.class);
-            }
-        }
-        return namespace;
-=======
     public Object getAttribute(Object object, Object attribute) {
         return getAttribute(object, attribute, null);
->>>>>>> ee40b6ee
     }
     /**
      * Sets an attribute of an object.
@@ -398,7 +326,7 @@
     public void setAttribute(Object object, Object attribute, Object value) {
         setAttribute(object, attribute, value, null);
     }
-    
+
     @Override
     protected Object visit(ASTAddNode node, Object data) {
         Object left = node.jjtGetChild(0).jjtAccept(this, data);
@@ -3406,7 +3334,6 @@
         }
     }
 
-<<<<<<< HEAD
     @Override
     protected Object visit(ASTArrayConstructorNode node, Object data) {
         if (isCancelled()) {
@@ -3452,17 +3379,6 @@
             String tstr = target != null ? target.toString() : "?";
             throw invocationException(node, tstr, xany);
         }
-    }
-
-    /**
-     * Gets an attribute of an object.
-     *
-     * @param object    to retrieve value from
-     * @param attribute the attribute of the object, e.g. an index (1, 0, 2) or key for a map
-     * @return the attribute value
-     */
-    public Object getAttribute(Object object, Object attribute) {
-        return getAttribute(object, attribute, null);
     }
 
     /**
@@ -3527,17 +3443,6 @@
                     + ", property: " + attribute;
             throw new UnsupportedOperationException(error, xcause);
         }
-    }
-
-    /**
-     * Sets an attribute of an object.
-     *
-     * @param object    to set the value to
-     * @param attribute the attribute of the object, e.g. an index (1, 0, 2) or key for a map
-     * @param value     the value to assign to the object's attribute
-     */
-    public void setAttribute(Object object, Object attribute, Object value) {
-        setAttribute(object, attribute, value, null, JexlOperator.PROPERTY_SET);
     }
 
     /**
@@ -3614,8 +3519,6 @@
         }
     }
 
-=======
->>>>>>> ee40b6ee
     @Override
     protected Object visit(ASTJxltLiteral node, Object data) {
         TemplateEngine.TemplateExpression tp = (TemplateEngine.TemplateExpression) node.jjtGetValue();
