/*
 * Licensed to the Apache Software Foundation (ASF) under one or more
 * contributor license agreements.  See the NOTICE file distributed with
 * this work for additional information regarding copyright ownership.
 * The ASF licenses this file to You under the Apache License, Version 2.0
 * (the "License"); you may not use this file except in compliance with
 * the License.  You may obtain a copy of the License at
 *
 *      http://www.apache.org/licenses/LICENSE-2.0
 *
 * Unless required by applicable law or agreed to in writing, software
 * distributed under the License is distributed on an "AS IS" BASIS,
 * WITHOUT WARRANTIES OR CONDITIONS OF ANY KIND, either express or implied.
 * See the License for the specific language governing permissions and
 * limitations under the License.
 */
package org.apache.commons.jexl3;

import java.util.ArrayList;
import java.util.Arrays;
import java.util.Collection;
import java.util.Deque;
import java.util.HashMap;
import java.util.Iterator;
import java.util.LinkedList;
import java.util.List;
import java.util.Map;
import java.util.NoSuchElementException;
import java.util.Set;

import java.util.TreeSet;
import java.util.concurrent.ExecutorService;
import java.util.concurrent.Executors;
import org.junit.Assert;
import org.junit.Before;
import org.junit.Test;

/**
 * Test cases for reported issue between JEXL-200 and JEXL-299.
 */
@SuppressWarnings({"boxing", "UnnecessaryBoxing", "AssertEqualsBetweenInconvertibleTypes"})
public class Issues200Test extends JexlTestCase {
    public Issues200Test() {
        super("Issues200Test", null);
    }

    @Before
    @Override
    public void setUp() throws Exception {
        // ensure jul logging is only error to avoid warning in silent mode
        java.util.logging.Logger.getLogger(JexlEngine.class.getName()).setLevel(java.util.logging.Level.SEVERE);
    }

    public static class Eval {
        private JexlEngine jexl;

        public JexlScript fn(String src) {
            return jexl.createScript(src);
        }

        void setJexl(JexlEngine je) {
            jexl = je;
        }
    }

    @Test
    public void test200() throws Exception {
        JexlContext jc = new MapContext();
        Map<String, Object> funcs = new HashMap<String, Object>();
        Eval eval = new Eval();
        funcs.put(null, eval);
        JexlEngine jexl = new JexlBuilder().namespaces(funcs).create();
        eval.setJexl(jexl);
        String src = "var f = fn(\'(x)->{x + 42}\'); f(y)";
        JexlScript s200 = jexl.createScript(src, "y");
        Assert.assertEquals(142, s200.execute(jc, 100));
        Assert.assertEquals(52, s200.execute(jc, 10));
    }

    @Test
    public void test200b() throws Exception {
        JexlContext jc = new MapContext();
        JexlEngine jexl = new JexlBuilder().create();
        JexlScript e = jexl.createScript("var x = 0; var f = (y)->{ x = y; }; f(42); x");
        Object r = e.execute(jc);
        Assert.assertEquals(0, r);
    }

    @Test
    public void test209a() throws Exception {
        JexlContext jc = new MapContext();
        JexlEngine jexl = new JexlBuilder().create();
        JexlScript e = jexl.createScript("var x = new('java.util.HashMap'); x.a = ()->{return 1}; x['a']()");
        Object r = e.execute(jc);
        Assert.assertEquals(1, r);
    }

    @Test
    public void test209b() throws Exception {
        JexlContext jc = new MapContext();
        JexlEngine jexl = new JexlBuilder().create();
        JexlScript e = jexl.createScript("var x = new('java.util.HashMap'); x['a'] = ()->{return 1}; x.a()");
        Object r = e.execute(jc);
        Assert.assertEquals(1, r);
    }

    public class T210 {
        public void npe() {
            throw new NullPointerException("NPE210");
        }
    }

    @Test
    public void test210() throws Exception {
        JexlContext jc = new MapContext();
        jc.set("v210", new T210());
        JexlEngine jexl = new JexlBuilder().strict(false).silent(false).create();
        JexlScript e = jexl.createScript("v210.npe()");
        try {
            e.execute(jc);
            Assert.fail("should have thrown an exception");
        } catch(JexlException xjexl) {
            Throwable th = xjexl.getCause();
            Assert.assertEquals("NPE210", th.getMessage());
        }
    }

    @Test
    public void test217() throws Exception {
        JexlEvalContext jc = new JexlEvalContext();
        jc.set("foo", new int[]{0, 1, 2, 42});
        JexlEngine jexl;
        JexlScript e;
        Object r;
        jexl = new JexlBuilder().strict(false).silent(false).create();
        e = jexl.createScript("foo[3]");
        r = e.execute(jc);
        Assert.assertEquals(42, r);

        // cache and fail?
        jc.set("foo", new int[]{0, 1});
        jc.setStrict(true);
        try {
            r = e.execute(jc);
            Assert.fail("should have thrown an exception");
        } catch(JexlException xjexl) {
            Throwable th = xjexl.getCause();
            Assert.assertTrue(ArrayIndexOutOfBoundsException.class.equals(th.getClass()));
        }
        //
        jc.setStrict(false);
        r = e.execute(jc);
        Assert.assertNull("oob adverted", r);
    }


    @Test
    public void test221() throws Exception {
        JexlEvalContext jc = new JexlEvalContext();
        Map<String, Integer> map = new HashMap<String, Integer>();
        map.put("one", 1);
        jc.set("map", map);
        JexlEngine jexl = new JexlBuilder().cache(256).create();
        JexlScript e = jexl.createScript("(x)->{ map[x] }");
        Object r;
        r = e.execute(jc, (Object) null);
        Assert.assertEquals(null, r);
        r = e.execute(jc, (Object) null);
        Assert.assertEquals(null, r);
        r = e.execute(jc, "one");
        Assert.assertEquals(1, r);
    }


    public static class JexlArithmetic224 extends JexlArithmetic {
        public JexlArithmetic224(boolean astrict) {
            super(astrict);
        }

        protected Object nth(Collection<?> c, int i) {
            if (c instanceof List) {
                // tell engine to use default
                return JexlEngine.TRY_FAILED;
            }
            for (Object o : c) {
                if (i-- == 0) {
                    return o;
                }
            }
            return null;
        }

        public Object propertyGet(Collection<?> c, Number n) {
            return nth(c, n.intValue());
        }

        public Object arrayGet(Collection<?> c, Number n) {
            return nth(c, n.intValue());
        }

        public Object call(Collection<?> c, Number n) {
            if (c instanceof List) {
                return ((List) c).get(n.intValue());
            }
            return nth(c, n.intValue());
        }
    }

    @Test
    public void test224() throws Exception {
        List<String> a0 = Arrays.asList("one", "two");
        Set<String> a1 = new TreeSet<String>(a0);
        JexlContext jc = new MapContext();
        JexlEngine jexl = new JexlBuilder().arithmetic(new JexlArithmetic224(true)).create();
        Object r;
        JexlScript e = jexl.createScript("(map, x)->{ map[x] }");
        r = e.execute(jc, a0, 1);
        Assert.assertEquals("two", r);
        r = e.execute(jc, a1, 1);
        Assert.assertEquals("two", r);
        e = jexl.createScript("(map)->{ map.1 }");
        r = e.execute(jc, a0);
        Assert.assertEquals("two", r);
        r = e.execute(jc, a1);
        Assert.assertEquals("two", r);
        e = jexl.createScript("(map, x)->{ map(x) }");
        r = e.execute(jc, a0, 1);
        Assert.assertEquals("two", r);
        r = e.execute(jc, a1, 1);
        Assert.assertEquals("two", r);
    }

    public static class Context225 extends MapContext {
        public String bar(){
            return "bar";
        }
    }

    @Test
    public void test225() throws Exception {
        Context225 df = new Context225();
        JexlEngine jexl = new JexlBuilder().create();

        JexlExpression expression = jexl.createExpression("bar()");
        Assert.assertEquals("bar", expression.evaluate(df));
        ObjectContext<Object> context = new ObjectContext<Object>(jexl, df);
        Assert.assertEquals("bar", expression.evaluate(context));
    }

    private static void handle(ExecutorService pool, final JexlScript script, final Map<String, Object> payload) {
       pool.submit(new Runnable() {
            @Override public void run() {
                script.execute(new MapContext(payload));
            }
        });
    }

    @Test
    public void test241() throws Exception {
        ExecutorService pool;
        JexlScript script = new JexlBuilder().create().createScript("`${item}`");

        pool = Executors.newFixedThreadPool(4);

        Map<String, Object> m1 = new HashMap<String, Object>();
        m1.put("item", "A");
        Map<String, Object> m2 = new HashMap<String, Object>();
        m2.put("item", "B");

        handle(pool, script, m1);
        script.execute(new MapContext(m2));
        pool.shutdown();
    }

    @Test
    public void test242() throws Exception {
        Double a = -40.05d;
        Double b = -8.01d;
        Double c = a + b;
        final JexlContext context = new MapContext();
        context.set("a", a);
        context.set("b", b);
        JexlEngine JEXL_ENGINE = new JexlBuilder().strict(true).silent(true).create();
        JexlExpression jsp = JEXL_ENGINE.createExpression("a + b");
        Double e = (Double) jsp.evaluate(context);
        Assert.assertTrue(Double.doubleToLongBits(e) + " != " + Double.doubleToLongBits(c), c.doubleValue() == e.doubleValue());
        Assert.assertTrue(Double.doubleToLongBits(e) + " != " + Double.doubleToLongBits(c), a + b == e);
    }


    @Test
    public void test243a() throws Exception {
        JexlEngine jexl = new JexlBuilder().cache(32).create();
        JexlScript script = jexl.createScript("while(true);");
        try {
            JexlExpression expr = jexl.createExpression("while(true);");
            Assert.fail("should have failed!, expr do not allow 'while' statement");
        } catch (JexlException.Parsing xparse) {
            // ok
        } catch (JexlException xother) {
            // ok
        }
    }

    public static class Foo245 {
        private Object bar = null;

        void setBar(Object bar) {
            this.bar = bar;
        }

        public Object getBar() {
            return bar;
        }
    }

    @Test
    public void test245() throws Exception {
        MapContext ctx = new MapContext();
        Foo245 foo245 = new Foo245();
        ctx.set("foo", foo245);

        JexlEngine engine = new JexlBuilder().strict(true).silent(false).create();
        JexlExpression foobar = engine.createExpression("foo.bar");
        JexlExpression foobaz = engine.createExpression("foo.baz");
        JexlExpression foobarbaz = engine.createExpression("foo.bar.baz");
        // add ambiguity with null & not-null
        Object[] args = { null, 245 };
        for(Object arg : args ){
            foo245.setBar(arg);
            // ok
            Assert.assertEquals(foo245.getBar(), foobar.evaluate(ctx));
            // fail level 1
            try {
                foobaz.evaluate(ctx);
                Assert.fail("foo.baz is not solvable");
            } catch(JexlException xp) {
                Assert.assertTrue(xp instanceof JexlException.Property);
            }
            // fail level 2
            try {
                foobarbaz.evaluate(ctx);
                Assert.fail("foo.bar.baz is not solvable");
            } catch(JexlException xp) {
                Assert.assertTrue(xp instanceof JexlException.Property);
            }
        }
    }

    @Test
    public void test250() throws Exception {
        MapContext ctx = new MapContext();
        HashMap<Object, Object> x = new HashMap<Object, Object>();
        x.put(2, "123456789");
        ctx.set("x", x);
        JexlEngine engine = new JexlBuilder().strict(true).silent(false).create();
        String stmt = "x.2.class.name";
        JexlScript script = engine.createScript(stmt);
        Object result = script.execute(ctx);
        Assert.assertEquals("java.lang.String", result);

        try {
            stmt = "x.3?.class.name";
            script = engine.createScript(stmt);
            result = script.execute(ctx);
            Assert.assertNull(result);
        } catch (JexlException xany) {
            Assert.fail("Should have evaluated to null");
        }
        try {
            stmt = "x?.3.class.name";
            script = engine.createScript(stmt);
            result = script.execute(ctx);
            Assert.fail("Should have thrown, fail on 3");
            Assert.assertNull(result);
        } catch (JexlException xany) {
            Assert.assertTrue(xany.detailedMessage().contains("3"));
        }
        try {
            stmt = "x?.3?.class.name";
            script = engine.createScript(stmt);
            result = script.execute(ctx);
            Assert.assertNull(result);
        } catch (JexlException xany) {
            Assert.fail("Should have evaluated to null");
        }
        try {
            stmt = "y?.3.class.name";
            script = engine.createScript(stmt);
            result = script.execute(ctx);
            Assert.assertNull(result);
        } catch (JexlException xany) {
            Assert.fail("Should have evaluated to null");
        }
        try {
            stmt = "x?.y?.z";
            script = engine.createScript(stmt);
            result = script.execute(ctx);
            Assert.assertNull(result);
        } catch (JexlException xany) {
            Assert.fail("Should have evaluated to null");
        }
        try {
            stmt = "x? (x.y? (x.y.z ?: null) :null) : null";
            script = engine.createScript(stmt);
            result = script.execute(ctx);
            Assert.assertNull(result);
        } catch (JexlException xany) {
            Assert.fail("Should have evaluated to null");
        }
    }

    @Test
    public void test252() throws Exception {
        MapContext ctx = new MapContext();
        JexlEngine engine = new JexlBuilder().strict(true).silent(false).create();
        String stmt = "(x, dflt)->{ x?.class1 ?? dflt }";
        JexlScript script = engine.createScript(stmt);
        Object result = script.execute(ctx, "querty", "default");
        Assert.assertEquals("default", result);
        try {
        stmt = "(x, al, dflt)->{  x.`c${al}ss` ?? dflt }";
        script = engine.createScript(stmt);
        result = script.execute(ctx, "querty", "la", "default");
        Assert.assertEquals(stmt.getClass(), result);
        stmt = "(x, al, dflt)->{  x?.`c${al}ss` ?? dflt }";
        script = engine.createScript(stmt);
        result = script.execute(ctx, "querty", "la", "default");
        Assert.assertEquals(stmt.getClass(), result);
        } catch(JexlException xany) {
            String xanystr = xany.toString();
        }
    }

    @Test
    public void test256() throws Exception {
        MapContext ctx = new MapContext() {
            @Override public void set(String name, Object value) {
                if ("java".equals(name)) {
                    throw new JexlException(null, "can not set " + name);
                }
                super.set(name, value);
            }
            @Override public Object get(String name) {
                if ("java".equals(name)) {
                    return null;
                }
                return super.get(name);
            }
            @Override public boolean has(String name) {
                if ("java".equals(name)) {
                    return false;
                }
                return super.has(name);
            }
        };
        ctx.set("java.version", 10);
        JexlEngine engine = new JexlBuilder().strict(true).silent(false).create();
        Object result = null;
        JexlScript script;
        script = engine.createScript("java = 3");
        try {
             script.execute(ctx);
             Assert.fail("should have failed!");
        } catch(JexlException xjexl) {
            // expected
        }
        script = engine.createScript("java.version");
        result = script.execute(ctx);
        Assert.assertEquals(10, result);
    }
      
    @Test
    public void test230() throws Exception {
        JexlEngine jexl = new JexlBuilder().cache(4).create();
        JexlContext ctxt = new MapContext();
        int[] foo = {42};
        ctxt.set("fo o", foo);
        Object value;
        for (int l = 0; l < 2; ++l) {
            value = jexl.createExpression("fo\\ o[0]").evaluate(ctxt);
            Assert.assertEquals(42, value);
            value = jexl.createExpression("fo\\ o[0] = 43").evaluate(ctxt);
            Assert.assertEquals(43, value);
            value = jexl.createExpression("fo\\ o.0").evaluate(ctxt);
            Assert.assertEquals(43, value);
            value = jexl.createExpression("fo\\ o.0 = 42").evaluate(ctxt);
            Assert.assertEquals(42, value);
        }
    }
    
    @Test
    public void test265() throws Exception {
        JexlEngine jexl = new JexlBuilder().cache(4).create();
        JexlContext ctxt = new MapContext();
        ctxt.set("x", 42);
        Object result;
        JexlScript script;
        try {
            script = jexl.createScript("(true) ? x : abs(1)");
        } catch (JexlException.Parsing xparse) {
            // ambiguous, parsing fails
        }
        script = jexl.createScript("(true) ? (x) : abs(2)");
        result = script.execute(ctxt);  
        Assert.assertEquals(42, result);
        script = jexl.createScript("(true) ? x : (abs(3))");
        result = script.execute(ctxt);  
        Assert.assertEquals(42, result);
        script = jexl.createScript("(!true) ? abs(4) : x");
        result = script.execute(ctxt);  
        Assert.assertEquals(42, result);
    }
    
    
    /**
     * An iterator that implements Closeable (at least implements a close method).
     */
    public static class Iterator266 implements /*Closeable,*/ Iterator<Object> {
        private Iterator<Object> iterator;

        Iterator266(Iterator<Object> ator) {
            iterator = ator;
        }

        @Override
        protected void finalize() throws Throwable {
            close();
            super.finalize();
        }

        //@Override
        public void close() {
            if (iterator != null) {
                Arithmetic266.closeIterator(this);
                iterator = null;
            }
        }

        @Override
        public boolean hasNext() {
            if (iterator == null) {
                return false;
            }
            boolean n = iterator.hasNext();
            if (!n) {
                close();
            }
            return n;
        }

        @Override
        public Object next() {
            if (iterator == null) {
                throw new NoSuchElementException();
            }
            return iterator.next();
        }

        @Override
        public void remove() {
            if (iterator != null) {
                iterator.remove();
            }
        }
    }
    public static class Arithmetic266 extends JexlArithmetic {
        static final ThreadLocal<Deque<Iterator266>> TLS_FOREACH = new ThreadLocal<Deque<Iterator266>>() {
            @Override
            public Deque<Iterator266> initialValue() {
                return new LinkedList<Iterator266>();
            }
        };
        public Arithmetic266(boolean strict) {
            super(strict);
        }
        
        static void closeIterator(Iterator266 i266) {
            Deque<Iterator266> queue = TLS_FOREACH.get();
            if (queue != null) {
                queue.remove(i266);
            }
        }
        
        public Iterator<?> forEach(Iterable<?> collection) {
            Iterator266 it266 = new Iterator266((Iterator<Object>) collection.iterator());
            Deque<Iterator266> queue = TLS_FOREACH.get();
            queue.addFirst(it266);
            return it266;
        }
                
        public Iterator<?> forEach(Map<?,?> collection) {
            return forEach(collection.values());
        }
        
        public void remove() {
            Deque<Iterator266> queue = TLS_FOREACH.get();
            Iterator266 i266 = queue.getFirst();
            if (i266 != null) {
                i266.remove();
                throw new JexlException.Continue(null);
            } else {
                throw new NoSuchElementException();
            }
        }
    }
    
    @Test
    public void test266() throws Exception {
        Object result;
        JexlScript script;
        JexlEngine jexl = new JexlBuilder().arithmetic(new Arithmetic266(true)).create();
        JexlContext ctxt = new MapContext();
        
        List<Integer> li = new ArrayList<Integer>(Arrays.asList(1, 2, 3, 4, 5 ,6));
        ctxt.set("list", li);
        script = jexl.createScript("for (var item : list) { if (item <= 3) remove(); } return size(list)");
        result = script.execute(ctxt);
        Assert.assertEquals(3, result);
        Assert.assertEquals(3, li.size());
        
        Map<String, Integer> msi = new HashMap<String, Integer>();
        msi.put("a", 1);
        msi.put("b", 2);
        msi.put("c", 3);
        msi.put("d", 4);
        msi.put("e", 5);
        msi.put("f", 6);
        ctxt.set("map", msi);
        script = jexl.createScript("for (var item : map) { if (item <= 2) remove(); } return size(map)");
        result = script.execute(ctxt);
        Assert.assertEquals(4, result);
        Assert.assertEquals(4, msi.size());
    }
    
    @Test
    public void test267() throws Exception {
        Object result;
        JexlScript script;
        JexlEngine jexl = new JexlBuilder().create();
        JexlContext ctxt = new MapContext();
        // API declared params
        script = jexl.createScript("x + y", "x", "y");
        result = script.execute(ctxt, 20, 22);
        Assert.assertEquals(42, result);
        // script declared params
        script = jexl.createScript("(x, y)->{ x + y}");
        result = script.execute(ctxt, 22, 20);
        Assert.assertEquals(42, result);
        // explicitly returning the lambda
        script = jexl.createScript("return (x, y)->{ x + y}");
        result = script.execute(ctxt);
        Assert.assertTrue(result instanceof JexlScript);
    }
<<<<<<< HEAD
        
=======
         
    @Test
    public void test270() throws Exception {
        JexlEngine jexl = new JexlBuilder().create();
        JexlScript base = jexl.createScript("(x, y, z)->{ x + y + z }");
        String text = base.toString();
        JexlScript script = base.curry(5, 15);
        Assert.assertEquals(text, script.toString());

        JexlEvalContext ctxt = new JexlEvalContext();
        ctxt.set("s", base);
        script = jexl.createScript("return s");
        Object result = script.execute(ctxt);
        Assert.assertEquals(text, result.toString());

        script = jexl.createScript("return s.curry(1)");
        result = script.execute(ctxt);
        Assert.assertEquals(text, result.toString());
    }
        
    @Test
    public void test271a() throws Exception {
        JexlEngine jexl = new JexlBuilder().strict(false).create();
        JexlScript base = jexl.createScript("var base = 1; var x = (a)->{ var y = (b) -> {base + b}; return base + y(a)}; x(40)");
        Object result = base.execute(null);
        Assert.assertEquals(42, result);
    }

    @Test
    public void test271b() throws Exception {
        JexlEngine jexl = new JexlBuilder().strict(false).create();
        JexlScript base = jexl.createScript("var base = 2; var sum = (x, y, z)->{ base + x + y + z }; var y = sum.curry(1); y(2,3)");
        Object result = base.execute(null);
        Assert.assertEquals(8, result);
    }
        
    @Test
    public void test271c() throws Exception {
        JexlEngine jexl = new JexlBuilder().strict(false).create();
        JexlScript base = jexl.createScript("(x, y, z)->{ 2 + x + y + z };");
        JexlScript y = base.curry(1);
        Object result = y.execute((JexlContext) null, 2, 3);
        Assert.assertEquals(8, result);
    }
    
    @Test
    public void test271d() throws Exception {
        JexlEngine jexl = new JexlBuilder().strict(false).create();
        JexlScript base = jexl.createScript("var base = 2; return (x, y, z)->{ base + x + y + z };");
        JexlScript y = ((JexlScript) base.execute(null)).curry(1);
        Object result = y.execute((JexlContext) null, 2, 3);
        Assert.assertEquals(8, result);
    }
>>>>>>> 2fdb4278
}<|MERGE_RESOLUTION|>--- conflicted
+++ resolved
@@ -652,9 +652,6 @@
         result = script.execute(ctxt);
         Assert.assertTrue(result instanceof JexlScript);
     }
-<<<<<<< HEAD
-        
-=======
          
     @Test
     public void test270() throws Exception {
@@ -708,5 +705,4 @@
         Object result = y.execute((JexlContext) null, 2, 3);
         Assert.assertEquals(8, result);
     }
->>>>>>> 2fdb4278
 }